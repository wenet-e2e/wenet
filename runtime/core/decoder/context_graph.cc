// Copyright (c) 2021 Mobvoi Inc (Zhendong Peng)
//
// Licensed under the Apache License, Version 2.0 (the "License");
// you may not use this file except in compliance with the License.
// You may obtain a copy of the License at
//
//     http://www.apache.org/licenses/LICENSE-2.0
//
// Unless required by applicable law or agreed to in writing, software
// distributed under the License is distributed on an "AS IS" BASIS,
// WITHOUT WARRANTIES OR CONDITIONS OF ANY KIND, either express or implied.
// See the License for the specific language governing permissions and
// limitations under the License.

#include "decoder/context_graph.h"

#include <fstream>
#include <queue>
#include <utility>

#include "fst/determinize.h"

#include "utils/string.h"
#include "utils/utils.h"

namespace wenet {

// Split the UTF-8 string into unit ids according to unit_table
bool SplitContextToUnits(const std::string& context,
                         const std::shared_ptr<fst::SymbolTable>& unit_table,
                         std::vector<int>* units) {
  std::vector<std::string> chars;
  SplitUTF8StringToChars(context, &chars);

  bool no_oov = true;
  bool beginning = true;
  for (size_t start = 0; start < chars.size();) {
    for (size_t end = chars.size(); end > start; --end) {
      std::string unit;
      for (size_t i = start; i < end; i++) {
        unit += chars[i];
      }
      // Add '▁' at the beginning of English word.
      // TODO(zhendong.peng): Support bpe model
      if (IsAlpha(unit) && beginning) {
        unit = kSpaceSymbol + unit;
      }

      int unit_id = unit_table->Find(unit);
      if (unit_id != -1) {
        units->emplace_back(unit_id);
        start = end;
        beginning = false;
        continue;
      }

      if (end == start + 1) {
        // Matching using '▁' separately for English
        if (unit[0] == kSpaceSymbol[0]) {
          units->emplace_back(unit_table->Find(kSpaceSymbol));
          beginning = false;
          break;
        }
        ++start;
        if (unit == " ") {
          beginning = true;
          continue;
        }
        no_oov = false;
        LOG(WARNING) << unit << " is oov.";
      }
    }
  }
  return no_oov;
}

ContextGraph::ContextGraph(ContextConfig config) : config_(config) {}

int ContextGraph::TraceContext(int cur_state, int unit_id, int* final_state) {
  CHECK_GE(cur_state, 0);
  int next_state = 0;
  Matcher matcher(*graph_, fst::MATCH_INPUT);
  matcher.SetState(cur_state);
  if (matcher.Find(unit_id)) {
    next_state = matcher.Value().nextstate;
    if (graph_->Final(next_state) != Weight::Zero()) {
      *final_state = next_state;
    }
    return next_state;
  }
  LOG(FATAL) << "Trace context failed.";
}

void ContextGraph::BuildContextGraph(
    const std::vector<std::string>& contexts,
    const std::shared_ptr<fst::SymbolTable>& unit_table) {
  // Split context phrase into unit ids according to the `unit_table`
  std::unordered_map<std::string, std::vector<int>> context_units;
  for (const auto& context : contexts) {
    std::vector<int> units;
    bool no_oov = SplitContextToUnits(context, unit_table, &units);
    if (!no_oov) {
      LOG(WARNING) << "Ignore unknown unit found during compilation.";
      continue;
    }
    context_units[context] = units;
  }

<<<<<<< HEAD
    int prev_state = start_state;
    int next_state = start_state;
    float escape_score = 0;
    for (size_t i = 0; i < words.size(); ++i) {
      int word_id = symbol_table_->Find(words[i]);
      float score =
          (i * config_.incremental_context_score + config_.context_score) *
          UTF8StringLength(words[i]);
      if (IsAlpha(words[i]) || words[i][0] == kSpaceSymbol[0]) {
        score = i * config_.incremental_context_score + config_.context_score;
      }
      next_state = (i < words.size() - 1) ? ofst->AddState() : start_state;
      ofst->AddArc(prev_state,
                   fst::StdArc(word_id, word_id, score, next_state));
      // Add escape arc to clean the previous context score.
      if (i > 0) {
        // ilabel and olabel of the escape arc is 0 (<epsilon>).
        ofst->AddArc(prev_state, fst::StdArc(0, 0, -escape_score, start_state));
=======
  // Build the context graph
  std::unique_ptr<fst::StdVectorFst> ofst(new fst::StdVectorFst());
  int start_state = ofst->AddState();
  ofst->SetStart(start_state);
  for (const auto& context : contexts) {
    if (context_units.count(context) == 0) continue;
    std::vector<int> units = context_units[context];
    int state = start_state;
    int next_state = state;
    for (size_t i = 0; i < units.size(); ++i) {
      next_state = ofst->AddState();
      if (i == units.size() - 1) {
        ofst->SetFinal(next_state, Weight::One());
>>>>>>> c2dc047b
      }
      float score =
          i * config_.incremental_context_score + config_.context_score;
      ofst->AddArc(state, fst::StdArc(units[i], units[i], score, next_state));
      state = next_state;
    }
  }
  graph_ = std::unique_ptr<fst::StdVectorFst>(new fst::StdVectorFst());
  // input/output label are sorted after Determinize
  fst::Determinize(*ofst, graph_.get());

  // Determinize will change the final state id
  for (const auto& context : contexts) {
    if (context_units.count(context) == 0) continue;
    std::vector<int> units = context_units[context];
    int final_state = -1;
    int cur_state = 0;
    for (int unit : units) {
      cur_state = TraceContext(cur_state, unit, &final_state);
    }
    CHECK_GT(final_state, 0);
    context_table_[final_state] = context;
  }

  // Convert context graph to AC automaton
  ConvertToAC();
}

void ContextGraph::ConvertToAC() {
  CHECK(graph_ != nullptr) << "Context graph should not be nullptr!";
  int num_states = graph_->NumStates();
  std::vector<int> fail_states(num_states, 0);
  std::vector<float> total_weights(num_states, 0);
  Matcher matcher(*graph_, fst::MATCH_INPUT);
  // start state
  fail_states[0] = -1;
  total_weights[0] = 0;

  // Please see:
  // https://web.stanford.edu/group/cslipublications/cslipublications/koskenniemi-festschrift/9-mohri.pdf
  std::queue<int> states_queue;
  states_queue.push(0);
  while (!states_queue.empty()) {
    int state = states_queue.front();
    states_queue.pop();

    for (ArcIterator aiter(*graph_, state); !aiter.Done(); aiter.Next()) {
      const fst::StdArc& arc = aiter.Value();
      int next_state = arc.nextstate;
      total_weights[next_state] = total_weights[state] + arc.weight.Value();
      // Backtracking the failure state for next_state
      for (int fail_state = fail_states[state]; fail_state != -1;
           fail_state = fail_states[fail_state]) {
        matcher.SetState(fail_state);
        if (matcher.Find(arc.ilabel)) {
          fail_states[next_state] = matcher.Value().nextstate;
          break;
        }
      }
      states_queue.push(next_state);
    }
  }
<<<<<<< HEAD
  if (next_state != 0) {
    return next_state;
  }
  for (fst::ArcIterator<fst::StdFst> aiter(*graph_, 0); !aiter.Done();
       aiter.Next()) {
    const fst::StdArc& arc = aiter.Value();
    if (arc.ilabel == word_id) {
      next_state = arc.nextstate;
      *score += arc.weight.Value();
      if (cur_state == 0) {
        *is_start_boundary = true;
      }
      if (graph_->Final(arc.nextstate) == fst::StdArc::Weight::One()) {
        *is_end_boundary = true;
      }
      break;
    }
  }
  return next_state;
=======

  // Compute fail weight, add fail arc
  for (int state = 0; state < num_states; state++) {
    int fail_state = fail_states[state];
    if (fail_state < 0) continue;
    if (graph_->Final(fail_state) != Weight::Zero()) {
      fallback_finals_[state] = fail_state;
      if (graph_->NumArcs(fail_state) == 0) continue;
    }
    if (graph_->Final(state) != Weight::Zero() && fail_state == 0) continue;

    float fail_weight = total_weights[fail_state] - total_weights[state];
    if (graph_->Final(state) != Weight::Zero()) {
      fail_weight = 0;
    }
    graph_->AddArc(state, fst::StdArc(0, 0, fail_weight, fail_state));
  }
  // Sort arcs by ilabel, means move the fallback arc from last to first for the
  // matcher
  fst::ArcSort(graph_.get(), fst::ILabelCompare<fst::StdArc>());
>>>>>>> c2dc047b
}

int ContextGraph::GetNextState(int cur_state, int unit_id, float* score,
                               std::unordered_set<std::string>* contexts) {
  CHECK_GE(cur_state, 0);
  // Find(0) matches any epsilons on the underlying FST explicitly
  CHECK_NE(unit_id, 0);
  int next_state = 0;

<<<<<<< HEAD
  bool no_oov = true;
  bool beginning = true;
  for (size_t start = 0; start < chars.size();) {
    for (size_t end = chars.size(); end > start; --end) {
      std::string word;
      for (size_t i = start; i < end; i++) {
        word += chars[i];
      }
      // Skip space.
      if (word == " ") {
        start = end;
        beginning = true;
        continue;
      }
      // Add '▁' at the beginning of English word.
      if (IsAlpha(word) && beginning) {
        word = kSpaceSymbol + word;
=======
  Matcher matcher(*graph_, fst::MATCH_INPUT);
  matcher.SetState(cur_state);
  if (matcher.Find(unit_id)) {
    const fst::StdArc& arc = matcher.Value();
    next_state = arc.nextstate;
    *score += arc.weight.Value();
    // Collect all contexts in the decode result
    if (contexts != nullptr) {
      if (graph_->Final(next_state) != Weight::Zero()) {
        contexts->insert(context_table_[next_state]);
      }
      int fallback_final = next_state;
      while (fallback_finals_.count(fallback_final) > 0) {
        fallback_final = fallback_finals_[fallback_final];
        contexts->insert(context_table_[fallback_final]);
>>>>>>> c2dc047b
      }
    }

<<<<<<< HEAD
      if (symbol_table->Find(word) != -1) {
        words->emplace_back(word);
        start = end;
        beginning = false;
        continue;
      }

      if (end == start + 1) {
        // Matching using '▁' separately for English
        if (word[0] == kSpaceSymbol[0]) {
          words->emplace_back(string(kSpaceSymbol));
          beginning = false;
          break;
        }
        ++start;
        no_oov = false;
        LOG(WARNING) << word << " is oov.";
      }
=======
    // Leaves go back to the start state
    if (graph_->NumArcs(next_state) == 0) {
      return 0;
>>>>>>> c2dc047b
    }
    return next_state;
  }

  // Check whether the first arc is fallback arc
  ArcIterator aiter(*graph_, cur_state);
  const fst::StdArc& arc = aiter.Value();
  // The start state has no fallback arc
  if (arc.ilabel == 0) {
    next_state = arc.nextstate;
    *score += arc.weight.Value();
    // fallback
    return GetNextState(next_state, unit_id, score);
  }

  return 0;
}

}  // namespace wenet<|MERGE_RESOLUTION|>--- conflicted
+++ resolved
@@ -106,26 +106,6 @@
     context_units[context] = units;
   }
 
-<<<<<<< HEAD
-    int prev_state = start_state;
-    int next_state = start_state;
-    float escape_score = 0;
-    for (size_t i = 0; i < words.size(); ++i) {
-      int word_id = symbol_table_->Find(words[i]);
-      float score =
-          (i * config_.incremental_context_score + config_.context_score) *
-          UTF8StringLength(words[i]);
-      if (IsAlpha(words[i]) || words[i][0] == kSpaceSymbol[0]) {
-        score = i * config_.incremental_context_score + config_.context_score;
-      }
-      next_state = (i < words.size() - 1) ? ofst->AddState() : start_state;
-      ofst->AddArc(prev_state,
-                   fst::StdArc(word_id, word_id, score, next_state));
-      // Add escape arc to clean the previous context score.
-      if (i > 0) {
-        // ilabel and olabel of the escape arc is 0 (<epsilon>).
-        ofst->AddArc(prev_state, fst::StdArc(0, 0, -escape_score, start_state));
-=======
   // Build the context graph
   std::unique_ptr<fst::StdVectorFst> ofst(new fst::StdVectorFst());
   int start_state = ofst->AddState();
@@ -139,7 +119,6 @@
       next_state = ofst->AddState();
       if (i == units.size() - 1) {
         ofst->SetFinal(next_state, Weight::One());
->>>>>>> c2dc047b
       }
       float score =
           i * config_.incremental_context_score + config_.context_score;
@@ -202,27 +181,6 @@
       states_queue.push(next_state);
     }
   }
-<<<<<<< HEAD
-  if (next_state != 0) {
-    return next_state;
-  }
-  for (fst::ArcIterator<fst::StdFst> aiter(*graph_, 0); !aiter.Done();
-       aiter.Next()) {
-    const fst::StdArc& arc = aiter.Value();
-    if (arc.ilabel == word_id) {
-      next_state = arc.nextstate;
-      *score += arc.weight.Value();
-      if (cur_state == 0) {
-        *is_start_boundary = true;
-      }
-      if (graph_->Final(arc.nextstate) == fst::StdArc::Weight::One()) {
-        *is_end_boundary = true;
-      }
-      break;
-    }
-  }
-  return next_state;
-=======
 
   // Compute fail weight, add fail arc
   for (int state = 0; state < num_states; state++) {
@@ -243,7 +201,6 @@
   // Sort arcs by ilabel, means move the fallback arc from last to first for the
   // matcher
   fst::ArcSort(graph_.get(), fst::ILabelCompare<fst::StdArc>());
->>>>>>> c2dc047b
 }
 
 int ContextGraph::GetNextState(int cur_state, int unit_id, float* score,
@@ -253,25 +210,6 @@
   CHECK_NE(unit_id, 0);
   int next_state = 0;
 
-<<<<<<< HEAD
-  bool no_oov = true;
-  bool beginning = true;
-  for (size_t start = 0; start < chars.size();) {
-    for (size_t end = chars.size(); end > start; --end) {
-      std::string word;
-      for (size_t i = start; i < end; i++) {
-        word += chars[i];
-      }
-      // Skip space.
-      if (word == " ") {
-        start = end;
-        beginning = true;
-        continue;
-      }
-      // Add '▁' at the beginning of English word.
-      if (IsAlpha(word) && beginning) {
-        word = kSpaceSymbol + word;
-=======
   Matcher matcher(*graph_, fst::MATCH_INPUT);
   matcher.SetState(cur_state);
   if (matcher.Find(unit_id)) {
@@ -287,34 +225,12 @@
       while (fallback_finals_.count(fallback_final) > 0) {
         fallback_final = fallback_finals_[fallback_final];
         contexts->insert(context_table_[fallback_final]);
->>>>>>> c2dc047b
-      }
-    }
-
-<<<<<<< HEAD
-      if (symbol_table->Find(word) != -1) {
-        words->emplace_back(word);
-        start = end;
-        beginning = false;
-        continue;
-      }
-
-      if (end == start + 1) {
-        // Matching using '▁' separately for English
-        if (word[0] == kSpaceSymbol[0]) {
-          words->emplace_back(string(kSpaceSymbol));
-          beginning = false;
-          break;
-        }
-        ++start;
-        no_oov = false;
-        LOG(WARNING) << word << " is oov.";
-      }
-=======
+      }
+    }
+
     // Leaves go back to the start state
     if (graph_->NumArcs(next_state) == 0) {
       return 0;
->>>>>>> c2dc047b
     }
     return next_state;
   }
