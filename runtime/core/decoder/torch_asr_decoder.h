// Copyright 2020 Mobvoi Inc. All Rights Reserved.
// Author: binbinzhang@mobvoi.com (Binbin Zhang)
//         di.wu@mobvoi.com (Di Wu)

#ifndef DECODER_TORCH_ASR_DECODER_H_
#define DECODER_TORCH_ASR_DECODER_H_

#include <memory>
#include <string>
#include <utility>
#include <vector>

#include "fst/fstlib.h"
#include "fst/symbol-table.h"
#include "torch/script.h"
#include "torch/torch.h"

#include "decoder/ctc_endpoint.h"
#include "decoder/ctc_prefix_beam_search.h"
#include "decoder/ctc_wfst_beam_search.h"
#include "decoder/torch_asr_model.h"
#include "frontend/feature_pipeline.h"
#include "utils/utils.h"

namespace wenet {

using TorchModule = torch::jit::script::Module;

struct DecodeOptions {
  int chunk_size = 16;
  int num_left_chunks = -1;
<<<<<<< HEAD
  float reverse_weight = 0.0;
=======
  // final_score = rescoring_weight * rescoring_score + ctc_weight * ctc_score;
  // Please note the concept of ctc_scores in the following two search
  // methods are different.
  // For CtcPrefixBeamSearch, it's a sum(prefix) score
  // For CtcWfstBeamSearch, it's a max(viterbi) path score
  // So we should carefully setting ctc_weight in terms of search methods.
  float ctc_weight = 0.0;
  float rescoring_weight = 1.0;
>>>>>>> aab4c3e8
  CtcEndpointConfig ctc_endpoint_config;
  CtcPrefixBeamSearchOptions ctc_prefix_search_opts;
  CtcWfstBeamSearchOptions ctc_wfst_search_opts;
};

struct WordPiece {
  std::string word;
  int start = -1;
  int end = -1;

  WordPiece(std::string word, int start, int end)
      : word(std::move(word)), start(start), end(end) {}
};

struct DecodeResult {
  float score = -kFloatMax;
  std::string sentence;
  std::vector<WordPiece> word_pieces;

  static bool CompareFunc(const DecodeResult& a, const DecodeResult& b) {
    return a.score > b.score;
  }
};

enum DecodeState {
  kEndBatch = 0x00,  // End of current decoding batch, normal case
  kEndpoint = 0x01,  // Endpoint is detected
  kEndFeats = 0x02   // All feature is decoded
};

// Torch ASR decoder
class TorchAsrDecoder {
 public:
  TorchAsrDecoder(std::shared_ptr<FeaturePipeline> feature_pipeline,
                  std::shared_ptr<TorchAsrModel> model,
                  std::shared_ptr<fst::SymbolTable> symbol_table,
                  const DecodeOptions& opts,
                  std::shared_ptr<fst::StdVectorFst> fst = nullptr);

  DecodeState Decode();
  void Rescoring();
  void Reset();
  void ResetContinuousDecoding();
  bool DecodedSomething() const {
    return !result_.empty() && !result_[0].sentence.empty();
  }
  int num_frames_in_current_chunk() const {
    return num_frames_in_current_chunk_;
  }
  int frame_shift_in_ms() const {
    return model_->subsampling_rate() *
           feature_pipeline_->config().frame_shift * 1000 /
           feature_pipeline_->config().sample_rate;
  }
  int feature_frame_shift_in_ms() const {
    return feature_pipeline_->config().frame_shift * 1000 /
           feature_pipeline_->config().sample_rate;
  }
  const std::vector<DecodeResult>& result() const { return result_; }

 private:
  // Return true if we reach the end of the feature pipeline
  DecodeState AdvanceDecoding();
  void AttentionRescoring();
<<<<<<< HEAD
  void UpdateResult(const torch::Tensor& ctc_log_probs);
  float LeftToRightScore(const torch::Tensor& probs,
                         const std::vector<int>& hyp,
                         const size_t& num,
                         const int& eos);
  float RightToLeftScore(const torch::Tensor& probs,
                         const std::vector<int>& hyp,
                         const size_t& num,
                         const int& eos);
=======
  void UpdateResult();
>>>>>>> aab4c3e8

  std::shared_ptr<FeaturePipeline> feature_pipeline_;
  std::shared_ptr<TorchAsrModel> model_;
  std::shared_ptr<fst::SymbolTable> symbol_table_;
  const DecodeOptions& opts_;
  // cache feature
  std::vector<std::vector<float>> cached_feature_;
  bool start_ = false;

  torch::jit::IValue subsampling_cache_;
  // transformer/conformer encoder layers output cache
  torch::jit::IValue elayers_output_cache_;
  torch::jit::IValue conformer_cnn_cache_;
  std::vector<torch::Tensor> encoder_outs_;
  int offset_ = 0;  // offset
  // For continuous decoding
  int num_frames_ = 0;
  int global_frame_offset_ = 0;

  std::unique_ptr<SearchInterface> searcher_;
  std::unique_ptr<CtcEndpoint> ctc_endpointer_;

  int num_frames_in_current_chunk_ = 0;
  std::vector<DecodeResult> result_;

 public:
  WENET_DISALLOW_COPY_AND_ASSIGN(TorchAsrDecoder);
};

}  // namespace wenet

#endif  // DECODER_TORCH_ASR_DECODER_H_<|MERGE_RESOLUTION|>--- conflicted
+++ resolved
@@ -29,10 +29,10 @@
 struct DecodeOptions {
   int chunk_size = 16;
   int num_left_chunks = -1;
-<<<<<<< HEAD
-  float reverse_weight = 0.0;
-=======
+
   // final_score = rescoring_weight * rescoring_score + ctc_weight * ctc_score;
+  // rescoring_score = left_to_right_score * (1 - reverse_weight) +
+  // right_to_left_score * reverse_weight
   // Please note the concept of ctc_scores in the following two search
   // methods are different.
   // For CtcPrefixBeamSearch, it's a sum(prefix) score
@@ -40,7 +40,7 @@
   // So we should carefully setting ctc_weight in terms of search methods.
   float ctc_weight = 0.0;
   float rescoring_weight = 1.0;
->>>>>>> aab4c3e8
+  float reverse_weight = 0.0;
   CtcEndpointConfig ctc_endpoint_config;
   CtcPrefixBeamSearchOptions ctc_prefix_search_opts;
   CtcWfstBeamSearchOptions ctc_wfst_search_opts;
@@ -105,8 +105,7 @@
   // Return true if we reach the end of the feature pipeline
   DecodeState AdvanceDecoding();
   void AttentionRescoring();
-<<<<<<< HEAD
-  void UpdateResult(const torch::Tensor& ctc_log_probs);
+
   float LeftToRightScore(const torch::Tensor& probs,
                          const std::vector<int>& hyp,
                          const size_t& num,
@@ -115,9 +114,7 @@
                          const std::vector<int>& hyp,
                          const size_t& num,
                          const int& eos);
-=======
   void UpdateResult();
->>>>>>> aab4c3e8
 
   std::shared_ptr<FeaturePipeline> feature_pipeline_;
   std::shared_ptr<TorchAsrModel> model_;
