// Copyright (c) 2020 Mobvoi Inc (Binbin Zhang, Di Wu)
//               2022 Binbin Zhang (binbzha@qq.com)
//
// Licensed under the Apache License, Version 2.0 (the "License");
// you may not use this file except in compliance with the License.
// You may obtain a copy of the License at
//
//     http://www.apache.org/licenses/LICENSE-2.0
//
// Unless required by applicable law or agreed to in writing, software
// distributed under the License is distributed on an "AS IS" BASIS,
// WITHOUT WARRANTIES OR CONDITIONS OF ANY KIND, either express or implied.
// See the License for the specific language governing permissions and
// limitations under the License.

#ifndef DECODER_PARAMS_H_
#define DECODER_PARAMS_H_

#include <memory>
#include <string>
#include <utility>
#include <vector>

#include "decoder/asr_decoder.h"
#include "decoder/batch_asr_decoder.h"
#ifdef USE_ONNX
#include "decoder/onnx_asr_model.h"
#include "decoder/batch_onnx_asr_model.h"
#endif
#ifdef USE_TORCH
#include "decoder/torch_asr_model.h"
#include "decoder/batch_torch_asr_model.h"
#endif
#ifdef USE_XPU
#include "xpu/xpu_asr_model.h"
#endif
#include "frontend/feature_pipeline.h"
#include "post_processor/post_processor.h"
#include "utils/flags.h"
#include "utils/string.h"

DEFINE_int32(device_id, 0, "set XPU DeviceID for ASR model");

// TorchAsrModel flags
DEFINE_string(model_path, "", "pytorch exported model path");
// OnnxAsrModel flags
DEFINE_string(onnx_dir, "", "directory where the onnx model is saved");
// XPUAsrModel flags
DEFINE_string(xpu_model_dir, "",
              "directory where the XPU model and weights is saved");

// FeaturePipelineConfig flags
DEFINE_int32(num_bins, 80, "num mel bins for fbank feature");
DEFINE_int32(sample_rate, 16000, "sample rate for audio");

// TLG fst
DEFINE_string(fst_path, "", "TLG fst path");

// DecodeOptions flags
DEFINE_int32(chunk_size, 16, "decoding chunk size");
DEFINE_int32(num_left_chunks, -1, "left chunks in decoding");
DEFINE_double(ctc_weight, 0.5,
              "ctc weight when combining ctc score and rescoring score");
DEFINE_double(rescoring_weight, 1.0,
              "rescoring weight when combining ctc score and rescoring score");
DEFINE_double(reverse_weight, 0.0,
              "used for bitransformer rescoring. it must be 0.0 if decoder is"
              "conventional transformer decoder, and only reverse_weight > 0.0"
              "dose the right to left decoder will be calculated and used");
DEFINE_int32(max_active, 7000, "max active states in ctc wfst search");
DEFINE_int32(min_active, 200, "min active states in ctc wfst search");
DEFINE_double(beam, 16.0, "beam in ctc wfst search");
DEFINE_double(lattice_beam, 10.0, "lattice beam in ctc wfst search");
DEFINE_double(acoustic_scale, 1.0, "acoustic scale for ctc wfst search");
DEFINE_double(blank_skip_thresh, 1.0,
              "blank skip thresh for ctc wfst search, 1.0 means no skip");
DEFINE_double(length_penalty, 0.0,
              "length penalty ctc wfst search, will not"
              "apply on self-loop arc, for balancing the del/ins ratio, "
              "suggest set to -3.0");
DEFINE_int32(nbest, 10, "nbest for ctc wfst or prefix search");

// SymbolTable flags
DEFINE_string(dict_path, "",
              "dict symbol table path, required when LM is enabled");
DEFINE_string(unit_path, "",
              "e2e model unit symbol table, it is used in both "
              "with/without LM scenarios for context/timestamp");

// Context flags
DEFINE_string(context_path, "", "context path, is used to build context graph");
DEFINE_double(context_score, 3.0, "is used to rescore the decoded result");

// PostProcessOptions flags
DEFINE_int32(language_type, 0,
             "remove spaces according to language type"
             "0x00 = kMandarinEnglish, "
             "0x01 = kIndoEuropean");
DEFINE_bool(lowercase, true, "lowercase final result if needed");
DEFINE_bool(run_batch, false, "run websocket server for batch decoding");
DEFINE_bool(is_fp16, false, "the model is of fp16");
DEFINE_int32(gpu_id, 0, "which GPU to use");

namespace wenet {
std::shared_ptr<FeaturePipelineConfig> InitFeaturePipelineConfigFromFlags() {
  auto feature_config = std::make_shared<FeaturePipelineConfig>(
      FLAGS_num_bins, FLAGS_sample_rate);
  return feature_config;
}

std::shared_ptr<DecodeOptions> InitDecodeOptionsFromFlags() {
  auto decode_config = std::make_shared<DecodeOptions>();
  decode_config->chunk_size = FLAGS_chunk_size;
  decode_config->num_left_chunks = FLAGS_num_left_chunks;
  decode_config->ctc_weight = FLAGS_ctc_weight;
  decode_config->reverse_weight = FLAGS_reverse_weight;
  decode_config->rescoring_weight = FLAGS_rescoring_weight;
  decode_config->ctc_wfst_search_opts.max_active = FLAGS_max_active;
  decode_config->ctc_wfst_search_opts.min_active = FLAGS_min_active;
  decode_config->ctc_wfst_search_opts.beam = FLAGS_beam;
  decode_config->ctc_wfst_search_opts.lattice_beam = FLAGS_lattice_beam;
  decode_config->ctc_wfst_search_opts.acoustic_scale = FLAGS_acoustic_scale;
  decode_config->ctc_wfst_search_opts.blank_skip_thresh =
      FLAGS_blank_skip_thresh;
  decode_config->ctc_wfst_search_opts.length_penalty = FLAGS_length_penalty;
  decode_config->ctc_wfst_search_opts.nbest = FLAGS_nbest;
  decode_config->ctc_prefix_search_opts.first_beam_size = FLAGS_nbest;
  decode_config->ctc_prefix_search_opts.second_beam_size = FLAGS_nbest;
  return decode_config;
}

std::shared_ptr<DecodeResource> InitDecodeResourceFromFlags() {
  auto resource = std::make_shared<DecodeResource>();
  const int kNumGemmThreads = 1;
  if (!FLAGS_onnx_dir.empty()) {
#ifdef USE_ONNX
<<<<<<< HEAD
    if (FLAGS_run_batch) {
      LOG(INFO) << "BatchOnnxAsrModel Reading ONNX model dir: "
                << FLAGS_onnx_dir;
      BatchOnnxAsrModel::InitEngineThreads(FLAGS_num_threads);
      auto model = std::make_shared<BatchOnnxAsrModel>();
      model->Read(FLAGS_onnx_dir, FLAGS_is_fp16, FLAGS_gpu_id);
      resource->batch_model = model;
    } else {
      LOG(INFO) << "Reading onnx model ";
      OnnxAsrModel::InitEngineThreads(FLAGS_num_threads);
      auto model = std::make_shared<OnnxAsrModel>();
      model->Read(FLAGS_onnx_dir);
      resource->model = model;
    }
=======
    LOG(INFO) << "Reading onnx model ";
    OnnxAsrModel::InitEngineThreads(kNumGemmThreads);
    auto model = std::make_shared<OnnxAsrModel>();
    model->Read(FLAGS_onnx_dir);
    resource->model = model;
>>>>>>> d1c5c9ca
#else
    LOG(FATAL) << "Please rebuild with cmake options '-DONNX=ON'.";
#endif
  } else if (!FLAGS_model_path.empty()) {
#ifdef USE_TORCH
<<<<<<< HEAD
    if (FLAGS_run_batch) {
      LOG(INFO) << "BatchTorchAsrModel Reading torch model "
                << FLAGS_model_path;
      BatchTorchAsrModel::InitEngineThreads(FLAGS_num_threads);
      auto model = std::make_shared<BatchTorchAsrModel>();
      model->Read(FLAGS_model_path);
      resource->batch_model = model;
    } else {
      LOG(INFO) << "Reading torch model " << FLAGS_model_path;
      TorchAsrModel::InitEngineThreads(FLAGS_num_threads);
      auto model = std::make_shared<TorchAsrModel>();
      model->Read(FLAGS_model_path);
      resource->model = model;
    }
=======
    LOG(INFO) << "Reading torch model " << FLAGS_model_path;
    TorchAsrModel::InitEngineThreads(kNumGemmThreads);
    auto model = std::make_shared<TorchAsrModel>();
    model->Read(FLAGS_model_path);
    resource->model = model;
>>>>>>> d1c5c9ca
#else
    LOG(FATAL) << "Please rebuild with cmake options '-DTORCH=ON'.";
#endif
  } else if (!FLAGS_xpu_model_dir.empty()) {
#ifdef USE_XPU
    LOG(INFO) << "Reading XPU WeNet model weight from " << FLAGS_xpu_model_dir;
    auto model = std::make_shared<XPUAsrModel>();
    model->SetEngineThreads(kNumGemmThreads);
    model->SetDeviceId(FLAGS_device_id);
    model->Read(FLAGS_xpu_model_dir);
    resource->model = model;
#else
    LOG(FATAL) << "Please rebuild with cmake options '-DXPU=ON'.";
#endif
  } else {
    LOG(FATAL) << "Please set ONNX, TORCH or XPU model path!!!";
  }

  LOG(INFO) << "Reading unit table " << FLAGS_unit_path;
  auto unit_table = std::shared_ptr<fst::SymbolTable>(
      fst::SymbolTable::ReadText(FLAGS_unit_path));
  CHECK(unit_table != nullptr);
  resource->unit_table = unit_table;

  if (!FLAGS_fst_path.empty()) {  // With LM
    CHECK(!FLAGS_dict_path.empty());
    LOG(INFO) << "Reading fst " << FLAGS_fst_path;
    auto fst = std::shared_ptr<fst::Fst<fst::StdArc>>(
        fst::Fst<fst::StdArc>::Read(FLAGS_fst_path));
    CHECK(fst != nullptr);
    resource->fst = fst;

    LOG(INFO) << "Reading symbol table " << FLAGS_dict_path;
    auto symbol_table = std::shared_ptr<fst::SymbolTable>(
        fst::SymbolTable::ReadText(FLAGS_dict_path));
    CHECK(symbol_table != nullptr);
    resource->symbol_table = symbol_table;
  } else {  // Without LM, symbol_table is the same as unit_table
    resource->symbol_table = unit_table;
  }

  if (!FLAGS_context_path.empty()) {
    LOG(INFO) << "Reading context " << FLAGS_context_path;
    std::vector<std::string> contexts;
    std::ifstream infile(FLAGS_context_path);
    std::string context;
    while (getline(infile, context)) {
      contexts.emplace_back(Trim(context));
    }
    ContextConfig config;
    config.context_score = FLAGS_context_score;
    resource->context_graph = std::make_shared<ContextGraph>(config);
    resource->context_graph->BuildContextGraph(contexts,
                                               resource->symbol_table);
  }

  PostProcessOptions post_process_opts;
  post_process_opts.language_type =
      FLAGS_language_type == 0 ? kMandarinEnglish : kIndoEuropean;
  post_process_opts.lowercase = FLAGS_lowercase;
  resource->post_processor =
      std::make_shared<PostProcessor>(std::move(post_process_opts));
  return resource;
}

}  // namespace wenet

#endif  // DECODER_PARAMS_H_<|MERGE_RESOLUTION|>--- conflicted
+++ resolved
@@ -134,55 +134,39 @@
   const int kNumGemmThreads = 1;
   if (!FLAGS_onnx_dir.empty()) {
 #ifdef USE_ONNX
-<<<<<<< HEAD
     if (FLAGS_run_batch) {
       LOG(INFO) << "BatchOnnxAsrModel Reading ONNX model dir: "
                 << FLAGS_onnx_dir;
-      BatchOnnxAsrModel::InitEngineThreads(FLAGS_num_threads);
+      BatchOnnxAsrModel::InitEngineThreads(kNumGemmThreads);
       auto model = std::make_shared<BatchOnnxAsrModel>();
       model->Read(FLAGS_onnx_dir, FLAGS_is_fp16, FLAGS_gpu_id);
       resource->batch_model = model;
     } else {
       LOG(INFO) << "Reading onnx model ";
-      OnnxAsrModel::InitEngineThreads(FLAGS_num_threads);
+      OnnxAsrModel::InitEngineThreads(kNumGemmThreads);
       auto model = std::make_shared<OnnxAsrModel>();
       model->Read(FLAGS_onnx_dir);
       resource->model = model;
     }
-=======
-    LOG(INFO) << "Reading onnx model ";
-    OnnxAsrModel::InitEngineThreads(kNumGemmThreads);
-    auto model = std::make_shared<OnnxAsrModel>();
-    model->Read(FLAGS_onnx_dir);
-    resource->model = model;
->>>>>>> d1c5c9ca
 #else
     LOG(FATAL) << "Please rebuild with cmake options '-DONNX=ON'.";
 #endif
   } else if (!FLAGS_model_path.empty()) {
 #ifdef USE_TORCH
-<<<<<<< HEAD
     if (FLAGS_run_batch) {
       LOG(INFO) << "BatchTorchAsrModel Reading torch model "
                 << FLAGS_model_path;
-      BatchTorchAsrModel::InitEngineThreads(FLAGS_num_threads);
+      BatchTorchAsrModel::InitEngineThreads(kNumGemmThreads);
       auto model = std::make_shared<BatchTorchAsrModel>();
       model->Read(FLAGS_model_path);
       resource->batch_model = model;
     } else {
       LOG(INFO) << "Reading torch model " << FLAGS_model_path;
-      TorchAsrModel::InitEngineThreads(FLAGS_num_threads);
+      TorchAsrModel::InitEngineThreads(kNumGemmThreads);
       auto model = std::make_shared<TorchAsrModel>();
       model->Read(FLAGS_model_path);
       resource->model = model;
     }
-=======
-    LOG(INFO) << "Reading torch model " << FLAGS_model_path;
-    TorchAsrModel::InitEngineThreads(kNumGemmThreads);
-    auto model = std::make_shared<TorchAsrModel>();
-    model->Read(FLAGS_model_path);
-    resource->model = model;
->>>>>>> d1c5c9ca
 #else
     LOG(FATAL) << "Please rebuild with cmake options '-DTORCH=ON'.";
 #endif
