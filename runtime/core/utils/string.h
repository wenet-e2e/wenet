// Copyright (c) 2021 Mobvoi Inc (Binbin Zhang)
//
// Licensed under the Apache License, Version 2.0 (the "License");
// you may not use this file except in compliance with the License.
// You may obtain a copy of the License at
//
//   http://www.apache.org/licenses/LICENSE-2.0
//
// Unless required by applicable law or agreed to in writing, software
// distributed under the License is distributed on an "AS IS" BASIS,
// WITHOUT WARRANTIES OR CONDITIONS OF ANY KIND, either express or implied.
// See the License for the specific language governing permissions and
// limitations under the License.

#ifndef UTILS_STRING_H_
#define UTILS_STRING_H_

#include <string>
#include <vector>

namespace wenet {

const char WHITESPACE[] = " \n\r\t\f\v";

// Split the string with space or tab.
void SplitString(const std::string& str, std::vector<std::string>* strs);

void SplitStringToVector(const std::string& full, const char* delim,
                         bool omit_empty_strings,
                         std::vector<std::string>* out);

// NOTE(Xingchen Song): we add this function to make it possible to
// support multilingual recipe in the future, in which characters of
// different languages are all encoded in UTF-8 format.
// UTF-8 REF: https://en.wikipedia.org/wiki/UTF-8#Encoding
// Split the UTF-8 string into chars.
void SplitUTF8StringToChars(const std::string& str,
                            std::vector<std::string>* chars);

// Check whether the UTF-8 char is alphabet or '.
bool CheckEnglishChar(const std::string& ch);

// Check whether the UTF-8 word is only contains alphabet or '.
bool CheckEnglishWord(const std::string& word);

<<<<<<< HEAD
std::string JoinString(const std::string& c,
                       const std::vector<std::string>& strs);
=======
// Split the UTF-8 string into words.
void SplitUTF8StringToWords(const std::string& str,
                            std::vector<std::string>* words);

// Replace ▁ with space, then remove head, tail and consecutive space.
std::string ProcessBlank(const std::string& str);

std::string Ltrim(const std::string& str);

std::string Rtrim(const std::string& str);

std::string Trim(const std::string& str);
>>>>>>> 7c4e79af

}  // namespace wenet

#endif  // UTILS_STRING_H_<|MERGE_RESOLUTION|>--- conflicted
+++ resolved
@@ -43,10 +43,9 @@
 // Check whether the UTF-8 word is only contains alphabet or '.
 bool CheckEnglishWord(const std::string& word);
 
-<<<<<<< HEAD
 std::string JoinString(const std::string& c,
                        const std::vector<std::string>& strs);
-=======
+
 // Split the UTF-8 string into words.
 void SplitUTF8StringToWords(const std::string& str,
                             std::vector<std::string>* words);
@@ -59,7 +58,6 @@
 std::string Rtrim(const std::string& str);
 
 std::string Trim(const std::string& str);
->>>>>>> 7c4e79af
 
 }  // namespace wenet
 
