--- conflicted
+++ resolved
@@ -100,7 +100,6 @@
     obj["nbest"] = json::Array();
     for (int i = 0; i < nbest && i < decoder_->result().size(); i++) {
       json::JSON one;
-<<<<<<< HEAD
       one["sentence"] = decoder_->result()[i].sentence;
       if (final_result && enable_timestamp_) {
         one["word_pieces"] = json::Array();
@@ -112,9 +111,7 @@
           one["word_pieces"].append(piece);
         }
       }
-=======
       one["sentence"] = decoder_->result()[0].sentence;
->>>>>>> a4c28949
       obj["nbest"].append(one);
     }
     result_ = obj.dump();
