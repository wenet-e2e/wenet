--- conflicted
+++ resolved
@@ -46,13 +46,10 @@
         self.enable_timestamp(enable_timestamp)
         if context is not None:
             self.add_context(context)
-<<<<<<< HEAD
-        self.set_context_score(context_score)
+            self.set_context_score(context_score)
+
         self.set_chunk_size(chunk_size, num_left_chunks)
-=======
-            self.set_context_score(context_score)
->>>>>>> 17def774
-
+        
     def __del__(self):
         _wenet.wenet_free(self.d)
 
