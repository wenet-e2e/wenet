from functools import partial
from typing import Optional
from wenet.dataset import processor
from wenet.dataset.datapipes import (WenetRawDatasetSource,
                                     WenetTarShardDatasetSource)
from wenet.text.base_tokenizer import BaseTokenizer


def Dataset(data_type,
            data_list_file,
            tokenizer: Optional[BaseTokenizer] = None,
            conf=None,
            partition=True):
    """ Construct dataset from arguments

        We have two shuffle stage in the Dataset. The first is global
        shuffle at shards tar/raw file level. The second is global shuffle
        at training samples level.

        Args:
            data_type(str): raw/shard
<<<<<<< HEAD
            tokenizer (BaseTokenizer or None): tokenizer to tokenize
=======
            tokenizer (BaseTokenizer): tokenizer to tokenize
            partition(bool): whether to do data partition in terms of rank
>>>>>>> 5d6ea3e7
    """
    # NOTE(Mddct): partition is always true for datapipe
    _ = partition
    assert conf is not None
    assert data_type in ['raw', 'shard']
    if data_type == 'raw':
        dataset = WenetRawDatasetSource(data_list_file)
        dataset = dataset.map(processor.parse_json)
    else:
        dataset = WenetTarShardDatasetSource(data_list_file)
    dataset = dataset.map(processor.decode_wav)

    if tokenizer is not None:
        dataset = dataset.map(partial(processor.tokenize, tokenizer=tokenizer))

    filter_conf = conf.get('filter_conf', {})
    dataset = dataset.filter(partial(processor.filter, **filter_conf))

    resample_conf = conf.get('resample_conf', {})
    dataset = dataset.map(partial(processor.resample, **resample_conf))

    speed_perturb = conf.get('speed_perturb', False)
    if speed_perturb:
        dataset = dataset.map(partial(processor.speed_perturb))

    feats_type = conf.get('feats_type', 'fbank')
    assert feats_type in ['fbank', 'mfcc', 'log_mel_spectrogram']
    if feats_type == 'fbank':
        fbank_conf = conf.get('fbank_conf', {})
        dataset = dataset.map(partial(processor.compute_fbank, **fbank_conf))
    elif feats_type == 'mfcc':
        mfcc_conf = conf.get('mfcc_conf', {})
        dataset = dataset.map(partial(processor.compute_mfcc, **mfcc_conf))
    elif feats_type == 'log_mel_spectrogram':
        log_mel_spectrogram_conf = conf.get('log_mel_spectrogram_conf', {})
        dataset = dataset.map(
            partial(processor.compute_log_mel_spectrogram,
                    **log_mel_spectrogram_conf))
    spec_aug = conf.get('spec_aug', True)
    spec_sub = conf.get('spec_sub', False)
    spec_trim = conf.get('spec_trim', False)
    if spec_aug:
        spec_aug_conf = conf.get('spec_aug_conf', {})
        dataset = dataset.map(partial(processor.spec_aug, **spec_aug_conf))
    if spec_sub:
        spec_sub_conf = conf.get('spec_sub_conf', {})
        dataset = dataset.map(partial(processor.spec_sub, **spec_sub_conf))
    if spec_trim:
        spec_trim_conf = conf.get('spec_trim_conf', {})
        dataset = dataset.map(partial(processor.spec_trim, **spec_trim_conf))

    shuffle = conf.get('shuffle', True)
    if shuffle:
        shuffle_conf = conf.get('shuffle_conf', {})
        dataset = dataset.shuffle(buffer_size=shuffle_conf['shuffle_size'])

    sort = conf.get('sort', True)
    if sort:
        sort_conf = conf.get('sort_conf', {})
        dataset = dataset.sort(buffer_size=sort_conf['sort_size'],
                               key_func=processor.sort_by_feats)

    batch_conf = conf.get('batch_conf', {})
    batch_type = batch_conf.get('batch_type', 'static')
    if batch_type == 'static':
        assert 'batch_size' in batch_conf
        batch_size = batch_conf.get('batch_size', 16)
        dataset = dataset.batch(batch_size, wrapper_class=processor.padding)
    else:
        max_frames_in_batch = batch_conf.get('max_frames_in_batch', 12000)
        dataset = dataset.dynamic_batch(
            processor.dynamic_batch_window_fn(
                max_frames_in_batch=max_frames_in_batch),
            wrapper_class=processor.padding,
        )

    return dataset<|MERGE_RESOLUTION|>--- conflicted
+++ resolved
@@ -19,12 +19,8 @@
 
         Args:
             data_type(str): raw/shard
-<<<<<<< HEAD
             tokenizer (BaseTokenizer or None): tokenizer to tokenize
-=======
-            tokenizer (BaseTokenizer): tokenizer to tokenize
             partition(bool): whether to do data partition in terms of rank
->>>>>>> 5d6ea3e7
     """
     # NOTE(Mddct): partition is always true for datapipe
     _ = partition
