--- conflicted
+++ resolved
@@ -167,14 +167,10 @@
     if model_dir is None:
         model_dir = Hub.get_model_by_lang(language)
 
-<<<<<<< HEAD
     if gpu != -1:
         # remain the original usage of gpu
         device = "cuda"
     model = Model(model_dir, gpu, beam, context_path, context_score)
     model.device = torch.device(device)
     model.model.to(device)
-=======
-    model = Model(model_dir, gpu, beam, context_path, context_score)
->>>>>>> ec3d80f3
     return model