from typing import Dict, List, Optional, Tuple, Union

import torch
import torchaudio
from torch import nn
from typeguard import check_argument_types
from wenet.transformer.ctc import CTC
from wenet.transformer.decoder import BiTransformerDecoder, TransformerDecoder
from wenet.transformer.label_smoothing_loss import LabelSmoothingLoss
from wenet.utils.common import (IGNORE_ID, add_blank, add_sos_eos,
                                reverse_pad_list, th_accuracy)
from wenet.transducer.search.prefix_beam_search import PrefixBeamSearch
from torch.nn.utils.rnn import pad_sequence
from wenet.transformer.asr_model import ASRModel


class Transducer(ASRModel):

    def __init__(
        self,
        vocab_size: int,
        blank: int,
        encoder: nn.Module,
        predictor: nn.Module,
        joint: nn.Module,
        attention_decoder: Optional[Union[TransformerDecoder,
                                          BiTransformerDecoder]] = None,
        ctc: Optional[CTC] = None,
        ctc_weight: float = 0,
        ignore_id: int = IGNORE_ID,
        reverse_weight: float = 0.0,
        lsm_weight: float = 0.0,
        length_normalized_loss: bool = False,
        transducer_weight: float = 1.0,
        attention_weight: float = 0.0,
    ) -> None:
        assert check_argument_types()
        assert attention_weight + ctc_weight + transducer_weight == 1.0
        super().__init__(
            vocab_size,
            encoder,
            attention_decoder,
            ctc,
            ctc_weight,
            ignore_id,
            reverse_weight,
            lsm_weight,
            length_normalized_loss
        )

        self.blank = blank
        self.transducer_weight = transducer_weight
        self.attention_decoder_weight = 1 - self.transducer_weight - self.ctc_weight

        self.predictor = predictor
        self.joint = joint
        self.ctc = ctc
        self.attention_decoder = attention_decoder
        self.bs = None
        if attention_decoder is not None:
            self.criterion_att = LabelSmoothingLoss(
                size=vocab_size,
                padding_idx=ignore_id,
                smoothing=lsm_weight,
                normalize_length=length_normalized_loss,
            )

    def forward(
        self,
        speech: torch.Tensor,
        speech_lengths: torch.Tensor,
        text: torch.Tensor,
        text_lengths: torch.Tensor,
    ) -> Dict[str, Optional[torch.Tensor]]:
        """Frontend + Encoder + predictor + joint + loss

        Args:
            speech: (Batch, Length, ...)
            speech_lengths: (Batch, )
            text: (Batch, Length)
            text_lengths: (Batch,)
        """
        assert text_lengths.dim() == 1, text_lengths.shape
        # Check that batch_size is unified
        assert (speech.shape[0] == speech_lengths.shape[0] == text.shape[0] ==
                text_lengths.shape[0]), (speech.shape, speech_lengths.shape,
                                         text.shape, text_lengths.shape)

        # Encoder
        encoder_out, encoder_mask = self.encoder(speech, speech_lengths)
        encoder_out_lens = encoder_mask.squeeze(1).sum(1)
        # predictor
        ys_in_pad = add_blank(text, self.blank, self.ignore_id)
        predictor_out = self.predictor(ys_in_pad)
        # joint
        joint_out = self.joint(encoder_out, predictor_out)
        # NOTE(Mddct): some loss implementation require pad valid is zero
        # torch.int32 rnnt_loss required
        rnnt_text = text.to(torch.int64)
        rnnt_text = torch.where(rnnt_text == self.ignore_id, 0,
                                rnnt_text).to(torch.int32)
        rnnt_text_lengths = text_lengths.to(torch.int32)
        encoder_out_lens = encoder_out_lens.to(torch.int32)
        loss = torchaudio.functional.rnnt_loss(joint_out,
                                               rnnt_text,
                                               encoder_out_lens,
                                               rnnt_text_lengths,
                                               blank=self.blank,
                                               reduction="mean")
        loss_rnnt = loss

        # optional attention decoder
        loss_att: Optional[torch.Tensor] = None
        if self.attention_decoder_weight != 0.0 and self.attention_decoder is not None:
            loss_att, _ = self._calc_att_loss(encoder_out, encoder_mask, text,
                                              text_lengths)

        # optional ctc
        loss_ctc: Optional[torch.Tensor] = None
        if self.ctc_weight != 0.0 and self.ctc is not None:
            loss_ctc = self.ctc(encoder_out, encoder_out_lens, text,
                                text_lengths)
        else:
            loss_ctc = None

        if loss_ctc is not None:
            loss = loss + self.ctc_weight * loss_ctc.sum()
        if loss_att is not None:
            loss = loss + self.attention_decoder_weight * loss_att.sum()
        # NOTE: 'loss' must be in dict
        return {
            'loss': loss,
            'loss_att': loss_att,
            'loss_ctc': loss_ctc,
            'loss_rnnt': loss_rnnt,
        }

    def _calc_att_loss(
        self,
        encoder_out: torch.Tensor,
        encoder_mask: torch.Tensor,
        ys_pad: torch.Tensor,
        ys_pad_lens: torch.Tensor,
    ) -> Tuple[torch.Tensor, float]:
        ys_in_pad, ys_out_pad = add_sos_eos(ys_pad, self.sos, self.eos,
                                            self.ignore_id)
        ys_in_lens = ys_pad_lens + 1

        # reverse the seq, used for right to left decoder
        r_ys_pad = reverse_pad_list(ys_pad, ys_pad_lens, float(self.ignore_id))
        r_ys_in_pad, r_ys_out_pad = add_sos_eos(r_ys_pad, self.sos, self.eos,
                                                self.ignore_id)
        # 1. Forward decoder
        decoder_out, r_decoder_out, _ = self.attention_decoder(
            encoder_out, encoder_mask, ys_in_pad, ys_in_lens, r_ys_in_pad,
            self.reverse_weight)
        # 2. Compute attention loss
        loss_att = self.criterion_att(decoder_out, ys_out_pad)
        r_loss_att = torch.tensor(0.0)
        if self.reverse_weight > 0.0:
            r_loss_att = self.criterion_att(r_decoder_out, r_ys_out_pad)
        loss_att = loss_att * (
            1 - self.reverse_weight) + r_loss_att * self.reverse_weight
        acc_att = th_accuracy(
            decoder_out.view(-1, self.vocab_size),
            ys_out_pad,
            ignore_label=self.ignore_id,
        )
        return loss_att, acc_att

    def init_bs(self):
        if self.bs is None:
            self.bs = PrefixBeamSearch(
                self.encoder,
                self.predictor,
                self.joint,
                self.ctc,
                self.sos,
                self.blank)

    def _cal_transducer_score(
        self,
        encoder_out: torch.Tensor,
        encoder_mask: torch.Tensor,
        hyps: List[List],
        hyps_lens: torch.Tensor,
        hyps_pad: torch.Tensor,
        beam_size: int,
    ):
        device = encoder_out.device
        # ignore id -> blank, add blank at head
        hyps_pad_blank = add_blank(hyps_pad, self.blank, self.ignore_id)
        xs_in_lens = encoder_mask.squeeze(1).sum(1).int()

        # 1. Forward predictor
        predictor_out = self.predictor(hyps_pad_blank)
        # 2. Forward joint
        joint_out = self.joint(encoder_out, predictor_out)
        rnnt_text = hyps_pad.to(torch.int64)
        rnnt_text = torch.where(rnnt_text == self.ignore_id, 0,
                                rnnt_text).to(torch.int32)
        # 3. Compute transducer loss
        loss_td = torchaudio.functional.rnnt_loss(joint_out,
                                                  rnnt_text,
                                                  xs_in_lens,
                                                  hyps_lens.int(),
                                                  blank=self.blank,
                                                  reduction='none')
        return loss_td * -1

    def _cal_attn_score(
        self,
        encoder_out: torch.Tensor,
        encoder_mask: torch.Tensor,
        hyps_pad: torch.Tensor,
        hyps_lens: torch.Tensor,
        reverse_weight: float,
    ):
        # (beam_size, max_hyps_len)
        ori_hyps_pad = hyps_pad

        # td_score = loss_td * -1
        hyps_pad, _ = add_sos_eos(hyps_pad, self.sos, self.eos, self.ignore_id)
        hyps_lens = hyps_lens + 1  # Add <sos> at begining
        # used for right to left decoder
        r_hyps_pad = reverse_pad_list(ori_hyps_pad, hyps_lens, self.ignore_id)
        r_hyps_pad, _ = add_sos_eos(r_hyps_pad, self.sos, self.eos,
                                    self.ignore_id)
        decoder_out, r_decoder_out, _ = self.attention_decoder(
            encoder_out, encoder_mask, hyps_pad, hyps_lens, r_hyps_pad,
            reverse_weight)  # (beam_size, max_hyps_len, vocab_size)
        decoder_out = torch.nn.functional.log_softmax(decoder_out, dim=-1)
        decoder_out = decoder_out.cpu().numpy()
        # r_decoder_out will be 0.0, if reverse_weight is 0.0 or decoder is a
        # conventional transformer decoder.
        r_decoder_out = torch.nn.functional.log_softmax(r_decoder_out, dim=-1)
        r_decoder_out = r_decoder_out.cpu().numpy()
        return decoder_out, r_decoder_out


    def beam_search(
        self,
        speech: torch.Tensor,
        speech_lengths: torch.Tensor,
        decoding_chunk_size: int = -1,
        beam_size: int = 5,
        num_decoding_left_chunks: int = -1,
        simulate_streaming: bool = False,
        ctc_weight: float = 0.3,
        transducer_weight: float = 0.7,
    ):
        """beam search

        Args:
            speech (torch.Tensor): (batch=1, max_len, feat_dim)
            speech_length (torch.Tensor): (batch, )
            beam_size (int): beam size for beam search
            decoding_chunk_size (int): decoding chunk for dynamic chunk
                trained model.
                <0: for decoding, use full chunk.
                >0: for decoding, use fixed chunk size as set.
                0: used for training, it's prohibited here
            simulate_streaming (bool): whether do encoder forward in a
                streaming fashion
            ctc_weight (float): ctc probability weight in transducer
                prefix beam search.
                final_prob = ctc_weight * ctc_prob + transducer_weight * transducer_prob
            transducer_weight (float): transducer probability weight in
                prefix beam search
        Returns:
            List[List[int]]: best path result

        """
        self.init_bs()
        beam, _ = self.bs.prefix_beam_search(
            speech,
            speech_lengths,
            decoding_chunk_size,
            beam_size,
            num_decoding_left_chunks,
            simulate_streaming,
            ctc_weight,
            transducer_weight,
        )
        return beam[0].hyp[1:], beam[0].score



    def transducer_attention_rescoring(
        self,
        speech: torch.Tensor,
        speech_lengths: torch.Tensor,
        beam_size: int,
        decoding_chunk_size: int = -1,
        num_decoding_left_chunks: int = -1,
        simulate_streaming: bool = False,
        reverse_weight: float = 0.0,
        ctc_weight: float = 0.0,
        attn_weight: float = 0.0,
        transducer_weight: float = 0.0,
        search_ctc_weight: float = 1.0,
        search_transducer_weight: float = 0.0,
        beam_search_type: str = 'transducer'
    ) -> List[List[int]]:
        """beam search

        Args:
            speech (torch.Tensor): (batch=1, max_len, feat_dim)
            speech_length (torch.Tensor): (batch, )
            beam_size (int): beam size for beam search
            decoding_chunk_size (int): decoding chunk for dynamic chunk
                trained model.
                <0: for decoding, use full chunk.
                >0: for decoding, use fixed chunk size as set.
                0: used for training, it's prohibited here
            simulate_streaming (bool): whether do encoder forward in a
                streaming fashion
            ctc_weight (float): ctc probability weight using in rescoring.
                rescore_prob = ctc_weight * ctc_prob +
                               transducer_weight * (transducer_loss * -1) +
                               attn_weight * attn_prob
            attn_weight (float): attn probability weight using in rescoring.
            transducer_weight (float): transducer probability weight using in
                rescoring
            search_ctc_weight (float): ctc weight using
                               in rnnt beam search (seeing in self.beam_search)
            search_transducer_weight (float): transducer weight using
                               in rnnt beam search (seeing in self.beam_search)
        Returns:
            List[List[int]]: best path result

        """

        assert speech.shape[0] == speech_lengths.shape[0]
        assert decoding_chunk_size != 0
        if reverse_weight > 0.0:
            # decoder should be a bitransformer decoder if reverse_weight > 0.0
            assert hasattr(self.decoder, 'right_decoder')
        device = speech.device
        batch_size = speech.shape[0]
        # For attention rescoring we only support batch_size=1
        assert batch_size == 1
        # encoder_out: (1, maxlen, encoder_dim), len(hyps) = beam_size
        self.init_bs()
        if beam_search_type == 'transducer':
<<<<<<< HEAD
            beam, encoder_out = self.bs.prefix_beam_search(
=======
            beam, encoder_out = self.bs.transducer_prefix_beam_search(
>>>>>>> ce938f33
                speech,
                speech_lengths,
                decoding_chunk_size=decoding_chunk_size,
                beam_size=beam_size,
                num_decoding_left_chunks=num_decoding_left_chunks,
                ctc_weight=search_ctc_weight,
                transducer_weight=search_transducer_weight,
            )
            beam_score = [s.score for s in beam]
            hyps = [s.hyp[1:] for s in beam]

        elif beam_search_type == 'ctc':
<<<<<<< HEAD
            hyps, encoder_out = self._ctc_prefix_beam_search(
=======
            hyps, encoder_out = self.bs.ctc_prefix_beam_search(
>>>>>>> ce938f33
                speech,
                speech_lengths,
                beam_size=beam_size,
                decoding_chunk_size=decoding_chunk_size,
                num_decoding_left_chunks=num_decoding_left_chunks,
                simulate_streaming=simulate_streaming
            )
            beam_score = [hyp[1] for hyp in hyps]
            hyps = [hyp[0] for hyp in hyps]
        assert len(hyps) == beam_size

        # build hyps and encoder output
        hyps_pad = pad_sequence([
            torch.tensor(hyp, device=device, dtype=torch.long)
            for hyp in hyps
        ], True, self.ignore_id)  # (beam_size, max_hyps_len)
        hyps_lens = torch.tensor([len(hyp) for hyp in hyps],
                                 device=device,
                                 dtype=torch.long)  # (beam_size,)
        encoder_out = encoder_out.repeat(beam_size, 1, 1)
        encoder_mask = torch.ones(beam_size,
                                  1,
                                  encoder_out.size(1),
                                  dtype=torch.bool,
                                  device=device)

        # 2.1 calculate transducer score
        td_score = self._cal_transducer_score(
            encoder_out,
            encoder_mask,
            hyps,
            hyps_lens,
            hyps_pad,
            beam_size,
        )
        # 2.2 calculate attention score
        decoder_out, r_decoder_out = self._cal_attn_score(
            encoder_out,
            encoder_mask,
            hyps_pad,
            hyps_lens,
            reverse_weight,
        )

        # Only use decoder score for rescoring
        best_score = -float('inf')
        best_index = 0
        for i, hyp in enumerate(hyps):
            score = 0.0
            for j, w in enumerate(hyp):
                score += decoder_out[i][j][w]
            score += decoder_out[i][len(hyp)][self.eos]
            td_s = td_score[i]
            # add right to left decoder score
            if reverse_weight > 0:
                r_score = 0.0
                for j, w in enumerate(hyp):
                    r_score += r_decoder_out[i][len(hyp) - j - 1][w]
                r_score += r_decoder_out[i][len(hyp)][self.eos]
                score = score * (1 - reverse_weight) + r_score * reverse_weight
            # add ctc score
            score = score * attn_weight + \
                beam_score[i] * ctc_weight + \
                td_s * transducer_weight
            if score > best_score:
                best_score = score
                best_index = i

        return hyps[best_index], best_score


    def greedy_search(
        self,
        speech: torch.Tensor,
        speech_lengths: torch.Tensor,
        decoding_chunk_size: int = -1,
        num_decoding_left_chunks: int = -1,
        simulate_streaming: bool = False,
    ) -> List[List[int]]:
        """ greedy search

        Args:
            speech (torch.Tensor): (batch=1, max_len, feat_dim)
            speech_length (torch.Tensor): (batch, )
            beam_size (int): beam size for beam search
            decoding_chunk_size (int): decoding chunk for dynamic chunk
                trained model.
                <0: for decoding, use full chunk.
                >0: for decoding, use fixed chunk size as set.
                0: used for training, it's prohibited here
            simulate_streaming (bool): whether do encoder forward in a
                streaming fashion
        Returns:
            List[List[int]]: best path result
        """
        # TODO(Mddct): batch decode
        assert speech.size(0) == 1
        assert speech.shape[0] == speech_lengths.shape[0]
        assert decoding_chunk_size != 0
        batch_size = speech.shape[0]
        device = speech.device
        # Let's assume B = batch_size
        # NOTE(Mddct): only support non streamming for now
        num_decoding_left_chunks = -1
        decoding_chunk_size = -1
        simulate_streaming = False
        encoder_out, encoder_mask = self.encoder(
            speech,
            speech_lengths,
            decoding_chunk_size,
            num_decoding_left_chunks,
        )
        maxlen = encoder_out.size(1)
        encoder_out_lens = encoder_mask.squeeze(1).sum()

        # fake padding
        padding = torch.zeros(1, 1).to(device)
        # sos
        pred_input_step = torch.tensor([self.blank], device=device).reshape(1, 1)
        state_m, state_c = self.predictor.init_state(1, method="zero")
        state_m = state_m.to(device)
        state_c = state_c.to(device)
        t = 0
        hyps = []
        prev_out_nblk = True
        pred_out_step = None
        per_frame_max_noblk = 100
        per_frame_noblk = 0
        while t < encoder_out_lens:
            encoder_out_step = encoder_out[:, t:t + 1, :]  # [1, 1, E]
            if prev_out_nblk:
                pred_out_step, state_out_m, state_out_c = self.predictor.forward_step(
                    pred_input_step, padding, state_m, state_c)  # [1, 1, P]

            joint_out_step = self.joint(encoder_out_step,
                                        pred_out_step)  # [1,1,v]
            joint_out_probs = joint_out_step.log_softmax(dim=-1)

            joint_out_max = joint_out_probs.argmax(dim=-1).squeeze()  # []
            if joint_out_max != self.blank:
                hyps.append(joint_out_max.item())
                prev_out_nblk = True
                per_frame_noblk = per_frame_noblk + 1
                pred_input_step = joint_out_max.reshape(1, 1)
                state_m, state_c = state_out_m, state_out_c

            if joint_out_max == self.blank or per_frame_noblk >= per_frame_max_noblk:
                if per_frame_noblk >= per_frame_max_noblk:
                    prev_out_nblk = False
                # TODO(Mddct): make t in chunk for streamming
                # or t should't be too lang to predict none blank
                t = t + 1
                per_frame_noblk = 0

        return [hyps]

    @torch.jit.export
    def forward_encoder_chunk(
        self,
        xs: torch.Tensor,
        offset: int,
        required_cache_size: int,
        att_cache: torch.Tensor = torch.zeros(0, 0, 0, 0),
        cnn_cache: torch.Tensor = torch.zeros(0, 0, 0, 0),
    ) -> Tuple[torch.Tensor, torch.Tensor, torch.Tensor]:

        return self.encoder.forward_chunk(xs, offset, required_cache_size,
                                          att_cache, cnn_cache)

    @torch.jit.export
    def forward_predictor_step(
        self, xs: torch.Tensor, state_m: torch.Tensor, state_c: torch.Tensor
    ) -> Tuple[torch.Tensor, torch.Tensor, torch.Tensor]:
        # fake padding
        padding = torch.zeros(1, 1)
        return self.predictor.forward_step(xs, padding, state_m, state_c)

    @torch.jit.export
    def forward_joint_step(self, enc_out: torch.Tensor,
                           pred_out: torch.Tensor) -> torch.Tensor:
        return self.joint(enc_out, pred_out)

    @torch.jit.export
    def forward_predictor_init_state(
            self) -> Tuple[torch.Tensor, torch.Tensor]:
        return self.predictor.init_state(1)<|MERGE_RESOLUTION|>--- conflicted
+++ resolved
@@ -343,11 +343,8 @@
         # encoder_out: (1, maxlen, encoder_dim), len(hyps) = beam_size
         self.init_bs()
         if beam_search_type == 'transducer':
-<<<<<<< HEAD
+
             beam, encoder_out = self.bs.prefix_beam_search(
-=======
-            beam, encoder_out = self.bs.transducer_prefix_beam_search(
->>>>>>> ce938f33
                 speech,
                 speech_lengths,
                 decoding_chunk_size=decoding_chunk_size,
@@ -360,11 +357,8 @@
             hyps = [s.hyp[1:] for s in beam]
 
         elif beam_search_type == 'ctc':
-<<<<<<< HEAD
+
             hyps, encoder_out = self._ctc_prefix_beam_search(
-=======
-            hyps, encoder_out = self.bs.ctc_prefix_beam_search(
->>>>>>> ce938f33
                 speech,
                 speech_lengths,
                 beam_size=beam_size,
