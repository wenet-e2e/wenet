--- conflicted
+++ resolved
@@ -30,19 +30,12 @@
 from wenet.utils.init_model import init_model
 from wenet.utils.init_tokenizer import init_tokenizer
 from wenet.utils.train_utils import (
-<<<<<<< HEAD
-    add_model_args, add_dataset_args, add_ddp_args, add_deepspeed_args,
-    add_trace_args, init_distributed, init_dataset_and_dataloader,
-    check_modify_and_save_config, init_optimizer_and_scheduler,
-    trace_and_print_model, wrap_cuda_model, init_summarywriter, save_model,
-    log_per_epoch, add_lora_args)
-=======
     add_fsdp_args, add_model_args, add_dataset_args, add_ddp_args,
     add_deepspeed_args, add_trace_args, init_distributed,
     init_dataset_and_dataloader, check_modify_and_save_config,
     init_optimizer_and_scheduler, init_scaler, trace_and_print_model,
-    wrap_cuda_model, init_summarywriter, save_model, log_per_epoch)
->>>>>>> b8191cee
+    wrap_cuda_model, init_summarywriter, save_model, log_per_epoch,
+    add_lora_args)
 
 
 def get_args():
