--- conflicted
+++ resolved
@@ -84,29 +84,8 @@
     # Init asr model from configs
     model, configs = init_model(args, configs)
 
-<<<<<<< HEAD
-    # !!!IMPORTANT!!!
-    # Try to export the model by script, if fails, we should refine
-    # the code to satisfy the script export requirements
-    if rank == 0 and 'ctlmodel' not in configs:
-        script_model = torch.jit.script(model)
-        script_model.save(os.path.join(args.model_dir, 'init.zip'))
-    executor = Executor()
-    # If specify checkpoint, load some info from checkpoint
-    if args.checkpoint is not None:
-        infos = load_checkpoint(model, args.checkpoint)
-    elif args.enc_init is not None:
-        logging.info('load pretrained encoders: {}'.format(args.enc_init))
-        infos = load_trained_modules(model, args)
-    else:
-        infos = {}
-    start_epoch = infos.get('epoch', -1) + 1
-    cv_loss = infos.get('cv_loss', 0.0)
-    step = infos.get('step', -1)
-=======
     # Check model is jitable & print model archtectures
     trace_and_print_model(args, model, enable_trace=True, enable_print=True)
->>>>>>> b8a33408
 
     # Tensorboard summary
     writer = init_summarywriter(args)
