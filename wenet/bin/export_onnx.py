# Copyright (c) 2021, NVIDIA CORPORATION.  All rights reserved.
#
# Licensed under the Apache License, Version 2.0 (the "License");
# you may not use this file except in compliance with the License.
# You may obtain a copy of the License at
#
#     http://www.apache.org/licenses/LICENSE-2.0
#
# Unless required by applicable law or agreed to in writing, software
# distributed under the License is distributed on an "AS IS" BASIS,
# WITHOUT WARRANTIES OR CONDITIONS OF ANY KIND, either express or implied.
# See the License for the specific language governing permissions and
# limitations under the License.

from __future__ import print_function

import argparse
import os
import sys

import torch
import yaml
import logging

from wenet.transformer.asr_model import init_asr_model
from wenet.utils.checkpoint import load_checkpoint
from wenet.transformer.ctc import CTC
from wenet.transformer.decoder import TransformerDecoder
from wenet.transformer.encoder import BaseEncoder
from wenet.utils.mask import make_pad_mask

try:
    import onnxruntime
except ImportError:
    print('Please install onnxruntime-gpu!')
    sys.exit(1)

logger = logging.getLogger(__file__)
logger.setLevel(logging.INFO)

class Encoder(torch.nn.Module):
    def __init__(self,
                 encoder: BaseEncoder,
                 ctc: CTC,
                 beam_size: int = 10):
        super().__init__()
        self.encoder = encoder
        self.ctc = ctc
        self.beam_size = beam_size

    def forward(self, speech: torch.Tensor,
                speech_lengths: torch.Tensor,):
        """Encoder
        Args:
            speech: (Batch, Length, ...)
            speech_lengths: (Batch, )
        Returns:
            encoder_out: B x T x F
            encoder_out_lens: B
            ctc_log_probs: B x T x V
            beam_log_probs: B x T x beam_size
            beam_log_probs_idx: B x T x beam_size
        """
        encoder_out, encoder_mask = self.encoder(speech,
                                                 speech_lengths,
                                                 -1, -1)
        encoder_out_lens = encoder_mask.squeeze(1).sum(1)
        ctc_log_probs = self.ctc.log_softmax(encoder_out)
        encoder_out_lens = encoder_out_lens.int()
        beam_log_probs, beam_log_probs_idx = torch.topk(
            ctc_log_probs, self.beam_size, dim=2)
        return encoder_out, encoder_out_lens, ctc_log_probs, \
            beam_log_probs, beam_log_probs_idx


class Decoder(torch.nn.Module):
    def __init__(self,
                 decoder: TransformerDecoder,
                 ctc_weight: float = 0.5,
                 reverse_weight: float = 0.0,
                 beam_size: int = 10):
        super().__init__()
        self.decoder = decoder
        self.ctc_weight = ctc_weight
        self.reverse_weight = reverse_weight
        self.beam_size = beam_size

    def forward(self,
                encoder_out: torch.Tensor,
                encoder_lens: torch.Tensor,
                hyps_pad_sos_eos: torch.Tensor,
                hyps_lens_sos: torch.Tensor,
                r_hyps_pad_sos_eos: torch.Tensor,
                ctc_score: torch.Tensor):
        """Encoder
        Args:
            encoder_out: B x T x F
            encoder_lens: B
            hyps_pad_sos_eos: B x beam x (T2+1),
                        hyps with sos & eos and padded by ignore id
            hyps_lens_sos: B x beam, length for each hyp with sos
            r_hyps_pad_sos_eos: B x beam x (T2+1),
                    reversed hyps with sos & eos and padded by ignore id
            ctc_score: B x beam, ctc score for each hyp
        Returns:
            decoder_out: B x beam x T2 x V
            r_decoder_out: B x beam x T2 x V
            best_index: B
        """
        B, T, F = encoder_out.shape
        bz = self.beam_size
        B2 = B * bz
        encoder_out = encoder_out.repeat(1, bz, 1).view(B2, T, F)
        encoder_mask = ~make_pad_mask(encoder_lens, T).unsqueeze(1)
        encoder_mask = encoder_mask.repeat(1, bz, 1).view(B2, 1, T)
        T2 = hyps_pad_sos_eos.shape[2] - 1
        hyps_pad = hyps_pad_sos_eos.view(B2, T2 + 1)
        hyps_lens = hyps_lens_sos.view(B2,)
        hyps_pad_sos = hyps_pad[:, :-1].contiguous()
        hyps_pad_eos = hyps_pad[:, 1:].contiguous()

        r_hyps_pad = r_hyps_pad_sos_eos.view(B2, T2 + 1)
        r_hyps_pad_sos = r_hyps_pad[:, :-1].contiguous()
        r_hyps_pad_eos = r_hyps_pad[:, 1:].contiguous()

        decoder_out, r_decoder_out, _ = self.decoder(
            encoder_out, encoder_mask, hyps_pad_sos, hyps_lens, r_hyps_pad_sos,
            self.reverse_weight)
        decoder_out = torch.nn.functional.log_softmax(decoder_out, dim=-1)
        V = decoder_out.shape[-1]
        decoder_out = decoder_out.view(B2, T2, V)
        mask = ~make_pad_mask(hyps_lens, T2)  # B2 x T2
        # mask index, remove ignore id
        index = torch.unsqueeze(hyps_pad_eos * mask, 2)
        score = decoder_out.gather(2, index).squeeze(2)  # B2 X T2
        # mask padded part
        score = score * mask
        decoder_out = decoder_out.view(B, bz, T2, V)
        if self.reverse_weight > 0:
            r_decoder_out = torch.nn.functional.log_softmax(r_decoder_out, dim=-1)
            r_decoder_out = r_decoder_out.view(B2, T2, V)
            index = torch.unsqueeze(r_hyps_pad_eos * mask, 2)
            r_score = r_decoder_out.gather(2, index).squeeze(2)
            r_score = r_score * mask
            score = score * (1 - self.reverse_weight) + self.reverse_weight * r_score
            r_decoder_out = r_decoder_out.view(B, bz, T2, V)
        score = torch.sum(score, axis=1)  # B2
        score = torch.reshape(score, (B, bz)) + self.ctc_weight * ctc_score
        best_index = torch.argmax(score, dim=1)
        return best_index


if __name__ == '__main__':
    parser = argparse.ArgumentParser(description='export your script model')
    parser.add_argument('--config', required=True, help='config file')
    parser.add_argument('--checkpoint', required=True, help='checkpoint model')
    parser.add_argument('--cmvn_file', required=False, default='', type=str,
                        help='global_cmvn file, default path is in config file')
    parser.add_argument('--reverse_weight', default=-1.0, type=float,
                        required=False,
                        help='reverse weight for bitransformer,' +
                        'default value is in config file')
    parser.add_argument('--ctc_weight', default=-1.0, type=float,
                        required=False,
                        help='ctc weight, default value is in config file')
    parser.add_argument('--beam_size', default=10, type=int, required=False,
                        help="beam size would be ctc output size")
    parser.add_argument('--output_onnx_dir',
                        default="onnx_model",
                        help='output onnx encoder and decoder directory')
    parser.add_argument('--fp16',
                        action='store_true',
                        help='whether to export fp16 model, default false')
    args = parser.parse_args()

    torch.manual_seed(0)
    torch.set_printoptions(precision=10)

    with open(args.config, 'r') as fin:
        configs = yaml.load(fin, Loader=yaml.FullLoader)
    if args.cmvn_file and os.path.exists(args.cmvn_file):
        configs['cmvn_file'] = args.cmvn_file
    if args.reverse_weight != -1.0 and 'reverse_weight' in configs['model_conf']:
        configs['model_conf']['reverse_weight'] = args.reverse_weight
        print("Update reverse weight to", args.reverse_weight)
    if args.ctc_weight != -1:
        print("Update ctc weight to ", args.ctc_weight)
        configs['model_conf']['ctc_weight'] = args.ctc_weight
    configs["encoder_conf"]["use_dynamic_chunk"] = False
    model = init_asr_model(configs)
    load_checkpoint(model, args.checkpoint)
    model.eval()
    bz = 32
    seq_len = 100
    beam_size = args.beam_size
    feature_size = configs["input_dim"]

    speech = torch.randn(bz, seq_len, feature_size, dtype=torch.float32)
    speech_lens = torch.randint(low=10, high=seq_len, size=(bz,), dtype=torch.int32)
    encoder = Encoder(model.encoder, model.ctc, beam_size)
    encoder.eval()
    if not os.path.exists(args.output_onnx_dir):
        os.mkdir(args.output_onnx_dir)
    encoder_onnx_path = os.path.join(args.output_onnx_dir, 'encoder.onnx')

    torch.onnx.export(encoder,
                      (speech, speech_lens),
                      encoder_onnx_path,
                      export_params=True,
                      opset_version=13,
                      do_constant_folding=True,
                      input_names=['speech', 'speech_lengths'],
                      output_names=['encoder_out', 'encoder_out_lens',
                                    'ctc_log_probs',
                                    'beam_log_probs', 'beam_log_probs_idx'],
                      dynamic_axes={
                          'speech': {0: 'B', 1: 'T'},
                          'speech_lengths': {0: 'B'},
                          'encoder_out': {0: 'B', 1: 'T_OUT'},
                          'encoder_out_lens': {0: 'B'},
                          'ctc_log_probs': {0: 'B', 1: 'T_OUT'},
                          'beam_log_probs': {0: 'B', 1: 'T_OUT'},
                          'beam_log_probs_idx': {0: 'B', 1: 'T_OUT'},
                      },
                      verbose=False
                      )

    def to_numpy(tensor):
        if tensor.requires_grad:
            return tensor.detach().cpu().numpy()
        else:
            return tensor.cpu().numpy()

    with torch.no_grad():
        o0, o1, o2, o3, o4 = encoder(speech, speech_lens)

    providers = ["CUDAExecutionProvider"]
    ort_session = onnxruntime.InferenceSession(encoder_onnx_path,
                                               providers=providers)
    ort_inputs = {ort_session.get_inputs()[0].name: to_numpy(speech),
                  ort_session.get_inputs()[1].name: to_numpy(speech_lens)}
    ort_outs = ort_session.run(None, ort_inputs)

    def test(a, b, rtol=1e-3, atol=1e-5, tolerate_small_mismatch=True):
        try:
            torch.testing.assert_allclose(a, b, rtol=rtol, atol=atol)
        except AssertionError as error:
            if tolerate_small_mismatch:
                print(error)
            else:
                raise

    # check encoder output
    test(to_numpy(o0), ort_outs[0], rtol=1e-03, atol=1e-5)
    test(to_numpy(o1), ort_outs[1], rtol=1e-03, atol=1e-05)
    test(to_numpy(o2), ort_outs[2], rtol=1e-03, atol=1e-05)
    test(to_numpy(o3), ort_outs[3], rtol=1e-03, atol=1e-05)
    test(to_numpy(o4), ort_outs[4], rtol=1e-03, atol=1e-05)
    logger.info("export to onnx encoder succeed!")

    decoder = Decoder(
        model.decoder,
        model.ctc_weight,
        model.reverse_weight,
        beam_size)
    decoder.eval()
    decoder_onnx_path = os.path.join(args.output_onnx_dir, 'decoder.onnx')

    hyps_pad_sos_eos = torch.randint(low=3, high=1000, size=(bz, beam_size, seq_len))
    hyps_lens_sos = torch.randint(low=3, high=seq_len, size=(bz, beam_size),
                                  dtype=torch.int32)
    r_hyps_pad_sos_eos = torch.randint(low=3, high=1000, size=(bz, beam_size, seq_len))

    output_size = configs["encoder_conf"]["output_size"]
    encoder_out = torch.randn(bz, seq_len, output_size, dtype=torch.float32)
    encoder_out_lens = torch.randint(low=3, high=seq_len, size=(bz,), dtype=torch.int32)
    ctc_score = torch.randn(bz, beam_size, dtype=torch.float32)
    torch.onnx.export(decoder,
                      (encoder_out, encoder_out_lens,
                       hyps_pad_sos_eos, hyps_lens_sos,
                       r_hyps_pad_sos_eos, ctc_score),
                      decoder_onnx_path,
                      export_params=True,
                      opset_version=13,
                      do_constant_folding=True,
                      input_names=['encoder_out', 'encoder_out_lens',
                                   'hyps_pad_sos_eos', 'hyps_lens_sos',
                                   'r_hyps_pad_sos_eos', 'ctc_score'],
                      output_names=['best_index'],
                      dynamic_axes={'encoder_out': {0: 'B', 1: 'T'},
                                    'encoder_out_lens': {0: 'B'},
                                    'hyps_pad_sos_eos': {0: 'B', 2: 'T2'},
                                    'hyps_lens_sos': {0: 'B'},
                                    'r_hyps_pad_sos_eos': {0: 'B', 2: 'T2'},
                                    'ctc_score': {0: 'B'},
                                    'best_index': {0: 'B'},
                                    },
                      verbose=False
                      )
    with torch.no_grad():
        o0 = decoder(
            encoder_out,
            encoder_out_lens,
            hyps_pad_sos_eos,
            hyps_lens_sos,
            r_hyps_pad_sos_eos,
            ctc_score)

    ort_session = onnxruntime.InferenceSession(decoder_onnx_path,
                                               providers=providers)
    ort_inputs = {ort_session.get_inputs()[0].name: to_numpy(encoder_out),
                  ort_session.get_inputs()[1].name: to_numpy(encoder_out_lens),
                  ort_session.get_inputs()[2].name: to_numpy(hyps_pad_sos_eos),
                  ort_session.get_inputs()[3].name: to_numpy(hyps_lens_sos),
                  ort_session.get_inputs()[-1].name: to_numpy(ctc_score)
                  }
    # if model.reverse weight == 0,
    # the r_hyps_pad will be removed
    # from the onnx decoder since it doen't play any role
    if model.reverse_weight > 0:
        ort_inputs[ort_session.get_inputs()[4].name] = to_numpy(r_hyps_pad_sos_eos)
    ort_outs = ort_session.run(None, ort_inputs)

    # check encoder output
    test(to_numpy(o0), ort_outs[0], rtol=1e-03, atol=1e-05)
    logger.info("export to onnx decoder succeed!")

<<<<<<< HEAD
    if args.fp16:
        try:
            import onnxmltools
            from onnxmltools.utils.float16_converter import convert_float_to_float16
        except ImportError:
            print('Please install onnxmltools!')
            sys.exit(1)
        encoder_onnx_model = onnxmltools.utils.load_model(encoder_onnx_path)
        encoder_onnx_model = convert_float_to_float16(encoder_onnx_model)
        encoder_onnx_path = os.path.join(args.output_onnx_dir, 'encoder_fp16.onnx')
        onnxmltools.utils.save_model(encoder_onnx_model, encoder_onnx_path)
        decoder_onnx_model = onnxmltools.utils.load_model(decoder_onnx_path)
        decoder_onnx_model = convert_float_to_float16(decoder_onnx_model)
        decoder_onnx_path = os.path.join(args.output_onnx_dir, 'decoder_fp16.onnx')
        onnxmltools.utils.save_model(decoder_onnx_model, decoder_onnx_path)
    # dump configurations
    onnx_config = {"beam_size": args.beam_size,
                   "reverse_weight": args.reverse_weight,
                   "ctc_weight": args.ctc_weight,
                   "fp16": args.fp16}
=======
    # dump configurations
    onnx_config = {"beam_size": args.beam_size,
                   "reverse_weight": args.reverse_weight,
                   "ctc_weight": args.ctc_weight}
>>>>>>> a030d0df
    config_dir = os.path.join(args.output_onnx_dir, "config.yaml")
    with open(config_dir, "w") as out:
        yaml.dump(onnx_config, out)<|MERGE_RESOLUTION|>--- conflicted
+++ resolved
@@ -325,7 +325,6 @@
     test(to_numpy(o0), ort_outs[0], rtol=1e-03, atol=1e-05)
     logger.info("export to onnx decoder succeed!")
 
-<<<<<<< HEAD
     if args.fp16:
         try:
             import onnxmltools
@@ -346,12 +345,7 @@
                    "reverse_weight": args.reverse_weight,
                    "ctc_weight": args.ctc_weight,
                    "fp16": args.fp16}
-=======
-    # dump configurations
-    onnx_config = {"beam_size": args.beam_size,
-                   "reverse_weight": args.reverse_weight,
-                   "ctc_weight": args.ctc_weight}
->>>>>>> a030d0df
+
     config_dir = os.path.join(args.output_onnx_dir, "config.yaml")
     with open(config_dir, "w") as out:
         yaml.dump(onnx_config, out)