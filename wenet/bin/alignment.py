--- conflicted
+++ resolved
@@ -49,7 +49,6 @@
     print("successfully generator {}".format(output))
     tg.write(output)
 
-<<<<<<< HEAD
 
 def get_frames_timestamp(alignment):
     # convert alignment to a praat format, which is a doing phonetics
@@ -105,8 +104,6 @@
         begin = begin + duration
     return labformat
 
-=======
->>>>>>> 501b5d2b
 
 if __name__ == '__main__':
     parser = argparse.ArgumentParser(
@@ -123,12 +120,9 @@
                         required=True,
                         help='alignment result file')
     parser.add_argument('--batch_size', type=int, default=1, help='batch size')
-<<<<<<< HEAD
     parser.add_argument('--use_praat',
                         action='store_true',
                         help='convert alignment to a praat format')
-=======
->>>>>>> 501b5d2b
 
     args = parser.parse_args()
     print(args)
@@ -209,7 +203,6 @@
             print(alignment)
             fout.write('{} {}\n'.format(key[0], alignment))
 
-<<<<<<< HEAD
             if args.use_praat:
                 timestamp = get_frames_timestamp(alignment)
                 print(timestamp)
@@ -226,69 +219,4 @@
                 generator_textgrid(maxtime=(len(alignment) + 1) * 0.01 *
                                    subsample,
                                    lines=labformat,
-                                   output=textgrid_path)
-=======
-            # convert alignment to a praat format, which is a doing phonetics
-            # by computer and helps analyzing alignment
-            timestamp = []
-            # get duration for each token
-            start = 0
-            end = 0
-            tmp = 0
-            while end <= len(alignment) - 1:
-                if alignment[end] == 0:
-                    end += 1
-                else:
-                    tmp = end
-                    end += 1
-                    while end <= len(alignment) - 1 and alignment[
-                            tmp] == alignment[end]:
-                        end += 1
-                    timestamp.append(alignment[start:end])
-                    start = end
-            if start < len(alignment):
-                if alignment[start] != 0:
-                    timestamp.append(alignment[start:])
-                else:
-                    timestamp[-1] += alignment[start:]
-
-            print(timestamp)
-
-            wordtime = []
-            begin = 0
-            duration = 0
-            labformat = []
-            for idx, t in enumerate(timestamp):
-                # 25ms frame_length,10ms hop_length, 1/subsample
-                subsample = get_subsample(configs)
-                duration = len(t) * 0.01 * subsample
-                if idx < len(timestamp) - 1:
-                    print("%.2f %.2f %s" %
-                          (begin, begin + duration, char_dict[t[-1]]))
-                    labformat.append(
-                        "%.2f %.2f %s\n" %
-                        (begin, begin + duration, char_dict[t[-1]]))
-                else:
-                    non_blank = 0
-                    for i in t:
-                        if i != 0:
-                            token = i
-                            break
-                    print("%.2f %.2f %s" %
-                          (begin, begin + duration, char_dict[token]))
-                    labformat.append(
-                        "%.2f %.2f %s\n" %
-                        (begin, begin + duration, char_dict[token]))
-                begin = begin + duration
-
-            lab_path = os.path.join(os.path.dirname(args.result_file),
-                                    key[0] + ".lab")
-            with open(lab_path, 'w', encoding='utf-8') as f:
-                f.writelines(labformat)
-
-            textgrid_path = os.path.join(os.path.dirname(args.result_file),
-                                         key[0] + ".TextGrid")
-            generator_textgrid(maxtime=(len(alignment) + 1) * 0.01 * subsample,
-                               lines=labformat,
-                               output=textgrid_path)
->>>>>>> 501b5d2b
+                                   output=textgrid_path)