--- conflicted
+++ resolved
@@ -209,6 +209,8 @@
     print(configs)
     # Trye to tie some weights
     if hasattr(model, 'tie_or_clone_weights'):
+        if not hasattr(args, 'jit'):
+            args.jit = True  # i.e. export onnx/jit/ipex
         model.tie_or_clone_weights(args.jit)
 
     if hasattr(args, 'only_optimize_lora') and args.only_optimize_lora:
@@ -217,13 +219,4 @@
     if int(os.environ.get('RANK', 0)) == 0:
         print(configs)
 
-<<<<<<< HEAD
-=======
-    # Tie emb.weight to decoder.output_layer.weight
-    if model.decoder.tie_word_embedding:
-        if not hasattr(args, 'jit'):
-            args.jit = True  # i.e. export onnx/jit/ipex
-        model.decoder.tie_or_clone_weights(jit_mode=args.jit)
-
->>>>>>> d9e5ee90
     return model, configs