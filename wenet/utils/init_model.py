# Copyright (c) 2022 Binbin Zhang (binbzha@qq.com)
#
# Licensed under the Apache License, Version 2.0 (the "License");
# you may not use this file except in compliance with the License.
# You may obtain a copy of the License at
#
#     http://www.apache.org/licenses/LICENSE-2.0
#
# Unless required by applicable law or agreed to in writing, software
# distributed under the License is distributed on an "AS IS" BASIS,
# WITHOUT WARRANTIES OR CONDITIONS OF ANY KIND, either express or implied.
# See the License for the specific language governing permissions and
# limitations under the License.

import torch

from wenet.k2.model import K2Model
from wenet.transducer.joint import TransducerJoint
from wenet.transducer.predictor import (ConvPredictor, EmbeddingPredictor,
                                        RNNPredictor)
from wenet.transducer.transducer import Transducer
from wenet.transformer.asr_model import ASRModel
from wenet.transformer.cmvn import GlobalCMVN
from wenet.transformer.ctc import CTC
from wenet.transformer.decoder import BiTransformerDecoder, TransformerDecoder
from wenet.transformer.encoder import ConformerEncoder, TransformerEncoder
from wenet.branchformer.encoder import BranchformerEncoder
from wenet.e_branchformer.encoder import EBranchformerEncoder
from wenet.squeezeformer.encoder import SqueezeformerEncoder
from wenet.efficient_conformer.encoder import EfficientConformerEncoder
from wenet.paraformer.paraformer import Paraformer
from wenet.cif.predictor import Predictor
from wenet.utils.cmvn import load_cmvn
from wenet.utils.checkpoint import load_checkpoint, load_trained_modules


def init_model(args, configs):
    if configs['cmvn_file'] is not None:
        mean, istd = load_cmvn(configs['cmvn_file'], configs['is_json_cmvn'])
        global_cmvn = GlobalCMVN(
            torch.from_numpy(mean).float(),
            torch.from_numpy(istd).float())
    else:
        global_cmvn = None

    input_dim = configs['input_dim']
    vocab_size = configs['output_dim']

    encoder_type = configs.get('encoder', 'conformer')
    decoder_type = configs.get('decoder', 'bitransformer')

    if encoder_type == 'conformer':
        encoder = ConformerEncoder(input_dim,
                                   global_cmvn=global_cmvn,
                                   **configs['encoder_conf'])
    elif encoder_type == 'squeezeformer':
        encoder = SqueezeformerEncoder(input_dim,
                                       global_cmvn=global_cmvn,
                                       **configs['encoder_conf'])
    elif encoder_type == 'efficientConformer':
        encoder = EfficientConformerEncoder(
            input_dim,
            global_cmvn=global_cmvn,
            **configs['encoder_conf'],
            **configs['encoder_conf']['efficient_conf']
            if 'efficient_conf' in configs['encoder_conf'] else {})
    elif encoder_type == 'branchformer':
        encoder = BranchformerEncoder(input_dim,
                                      global_cmvn=global_cmvn,
                                      **configs['encoder_conf'])
    elif encoder_type == 'e_branchformer':
        encoder = EBranchformerEncoder(input_dim,
                                       global_cmvn=global_cmvn,
                                       **configs['encoder_conf'])
    else:
        encoder = TransformerEncoder(input_dim,
                                     global_cmvn=global_cmvn,
                                     **configs['encoder_conf'])
    if decoder_type == 'transformer':
        decoder = TransformerDecoder(vocab_size, encoder.output_size(),
                                     **configs['decoder_conf'])
    else:
        assert 0.0 < configs['model_conf']['reverse_weight'] < 1.0
        assert configs['decoder_conf']['r_num_blocks'] > 0
        decoder = BiTransformerDecoder(vocab_size, encoder.output_size(),
                                       **configs['decoder_conf'])
    ctc = CTC(vocab_size, encoder.output_size())

    # Init joint CTC/Attention or Transducer model
    if 'predictor' in configs:
        predictor_type = configs.get('predictor', 'rnn')
        if predictor_type == 'rnn':
            predictor = RNNPredictor(vocab_size, **configs['predictor_conf'])
        elif predictor_type == 'embedding':
            predictor = EmbeddingPredictor(vocab_size,
                                           **configs['predictor_conf'])
            configs['predictor_conf']['output_size'] = configs[
                'predictor_conf']['embed_size']
        elif predictor_type == 'conv':
            predictor = ConvPredictor(vocab_size, **configs['predictor_conf'])
            configs['predictor_conf']['output_size'] = configs[
                'predictor_conf']['embed_size']
        else:
            raise NotImplementedError(
                "only rnn, embedding and conv type support now")
        configs['joint_conf']['enc_output_size'] = configs['encoder_conf'][
            'output_size']
        configs['joint_conf']['pred_output_size'] = configs['predictor_conf'][
            'output_size']
        joint = TransducerJoint(vocab_size, **configs['joint_conf'])
        model = Transducer(vocab_size=vocab_size,
                           blank=0,
                           predictor=predictor,
                           encoder=encoder,
                           attention_decoder=decoder,
                           joint=joint,
                           ctc=ctc,
                           **configs['model_conf'])
    elif 'paraformer' in configs:
        predictor = Predictor(**configs['cif_predictor_conf'])
        model = Paraformer(vocab_size=vocab_size,
                           encoder=encoder,
                           decoder=decoder,
                           ctc=ctc,
                           predictor=predictor,
                           **configs['model_conf'])
    else:
<<<<<<< HEAD
        model = ASRModel(vocab_size=vocab_size,
                         encoder=encoder,
                         decoder=decoder,
                         ctc=ctc,
                         lfmmi_dir=configs.get('lfmmi_dir', ''),
                         **configs['model_conf'])
    # If specify checkpoint, load some info from checkpoint
    if args.checkpoint is not None:
        infos = load_checkpoint(model, args.checkpoint)
    elif args.enc_init is not None:
        logging.info('load pretrained encoders: {}'.format(args.enc_init))
        infos = load_trained_modules(model, args)
    else:
        infos = {}
    return infos, model
=======
        print(configs)
        if configs.get('lfmmi_dir', '') != '':
            model = K2Model(vocab_size=vocab_size,
                            encoder=encoder,
                            decoder=decoder,
                            ctc=ctc,
                            lfmmi_dir=configs['lfmmi_dir'],
                            **configs['model_conf'])
        else:
            model = ASRModel(vocab_size=vocab_size,
                             encoder=encoder,
                             decoder=decoder,
                             ctc=ctc,
                             **configs['model_conf'])
    return model
>>>>>>> e8be0e00
<|MERGE_RESOLUTION|>--- conflicted
+++ resolved
@@ -125,23 +125,6 @@
                            predictor=predictor,
                            **configs['model_conf'])
     else:
-<<<<<<< HEAD
-        model = ASRModel(vocab_size=vocab_size,
-                         encoder=encoder,
-                         decoder=decoder,
-                         ctc=ctc,
-                         lfmmi_dir=configs.get('lfmmi_dir', ''),
-                         **configs['model_conf'])
-    # If specify checkpoint, load some info from checkpoint
-    if args.checkpoint is not None:
-        infos = load_checkpoint(model, args.checkpoint)
-    elif args.enc_init is not None:
-        logging.info('load pretrained encoders: {}'.format(args.enc_init))
-        infos = load_trained_modules(model, args)
-    else:
-        infos = {}
-    return infos, model
-=======
         print(configs)
         if configs.get('lfmmi_dir', '') != '':
             model = K2Model(vocab_size=vocab_size,
@@ -156,5 +139,12 @@
                              decoder=decoder,
                              ctc=ctc,
                              **configs['model_conf'])
-    return model
->>>>>>> e8be0e00
+    # If specify checkpoint, load some info from checkpoint
+    if args.checkpoint is not None:
+        infos = load_checkpoint(model, args.checkpoint)
+    elif args.enc_init is not None:
+        logging.info('load pretrained encoders: {}'.format(args.enc_init))
+        infos = load_trained_modules(model, args)
+    else:
+        infos = {}
+    return infos, model