# Copyright (c) 2022 Binbin Zhang (binbzha@qq.com)
#
# Licensed under the Apache License, Version 2.0 (the "License");
# you may not use this file except in compliance with the License.
# You may obtain a copy of the License at
#
#     http://www.apache.org/licenses/LICENSE-2.0
#
# Unless required by applicable law or agreed to in writing, software
# distributed under the License is distributed on an "AS IS" BASIS,
# WITHOUT WARRANTIES OR CONDITIONS OF ANY KIND, either express or implied.
# See the License for the specific language governing permissions and
# limitations under the License.


import torch

<<<<<<< HEAD
from wenet.finetune.lora.utils import (inject_lora_to_model,
                                       mark_only_lora_as_trainable)
from wenet.k2.model import K2Model
from wenet.paraformer.cif import Cif
from wenet.paraformer.layers import SanmDecoder, SanmEncoder
from wenet.paraformer.paraformer import Paraformer, Predictor
from wenet.LLM.causallm_model import CausalLM
from wenet.LLM.decoder import DecoderOnly
from wenet.sensevoice.sensevoice_small_model import SanmEncoderWithTp, SenseVoiceSmall
from wenet.ssl.init_model import WENET_SSL_MODEL_CLASS
from wenet.transducer.joint import TransducerJoint
from wenet.transducer.predictor import (ConvPredictor, EmbeddingPredictor,
                                        RNNPredictor)
from wenet.transducer.transducer import Transducer
from wenet.transformer.asr_model import ASRModel
from wenet.transformer.cmvn import GlobalCMVN
from wenet.transformer.ctc import CTC
from wenet.transformer.encoder import TransformerEncoder, ConformerEncoder
from wenet.transformer.decoder import BiTransformerDecoder, TransformerDecoder
from wenet.branchformer.encoder import BranchformerEncoder
from wenet.e_branchformer.encoder import EBranchformerEncoder
from wenet.squeezeformer.encoder import SqueezeformerEncoder
from wenet.efficient_conformer.encoder import EfficientConformerEncoder
from wenet.ctl_model.encoder import DualTransformerEncoder, DualConformerEncoder
from wenet.ctl_model.asr_model_ctl import CTLModel
from wenet.whisper.whisper import Whisper
from wenet.utils.cmvn import load_cmvn
=======
from wenet.models.branchformer.encoder import BranchformerEncoder
from wenet.models.ctl_model.asr_model_ctl import CTLModel
from wenet.models.ctl_model.encoder import (DualConformerEncoder,
                                            DualTransformerEncoder)
from wenet.models.e_branchformer.encoder import EBranchformerEncoder
from wenet.models.efficient_conformer.encoder import EfficientConformerEncoder
from wenet.models.finetune.lora.utils import (inject_lora_to_model,
                                              mark_only_lora_as_trainable)
from wenet.models.firered.encoder import FireRedConformerEncoder
from wenet.models.firered.model import FireRedModel
from wenet.models.k2.model import K2Model
from wenet.models.paraformer.cif import Cif
from wenet.models.paraformer.layers import SanmDecoder, SanmEncoder
from wenet.models.paraformer.paraformer import Paraformer, Predictor
from wenet.models.squeezeformer.encoder import SqueezeformerEncoder
from wenet.models.ssl.init_model import WENET_SSL_MODEL_CLASS
from wenet.models.transducer.joint import TransducerJoint
from wenet.models.transducer.predictor import (ConvPredictor,
                                               EmbeddingPredictor,
                                               RNNPredictor)
from wenet.models.transducer.transducer import Transducer
from wenet.models.transformer.asr_model import ASRModel
from wenet.models.transformer.cmvn import GlobalCMVN
from wenet.models.transformer.ctc import CTC
from wenet.models.transformer.decoder import (BiTransformerDecoder,
                                              TransformerDecoder)
from wenet.models.transformer.encoder import (ConformerEncoder,
                                              TransformerEncoder)
from wenet.models.whisper.whisper import Whisper
>>>>>>> fdd42896
from wenet.utils.checkpoint import load_checkpoint, load_trained_modules
from wenet.utils.cmvn import load_cmvn

WENET_ENCODER_CLASSES = {
    "transformer": TransformerEncoder,
    "conformer": ConformerEncoder,
    "squeezeformer": SqueezeformerEncoder,
    "efficientConformer": EfficientConformerEncoder,
    "branchformer": BranchformerEncoder,
    "e_branchformer": EBranchformerEncoder,
    "dual_transformer": DualTransformerEncoder,
    "dual_conformer": DualConformerEncoder,
    'sanm_encoder': SanmEncoder,
<<<<<<< HEAD
    'sanm_encoder_with_tp': SanmEncoderWithTp,
=======
    "firered_conformer": FireRedConformerEncoder,
>>>>>>> fdd42896
}

WENET_DECODER_CLASSES = {
    "transformer": TransformerDecoder,
    "bitransformer": BiTransformerDecoder,
    "sanm_decoder": SanmDecoder,
}

WENET_CTC_CLASSES = {
    "ctc": CTC,
}

WENET_PREDICTOR_CLASSES = {
    "rnn": RNNPredictor,
    "embedding": EmbeddingPredictor,
    "conv": ConvPredictor,
    "cif_predictor": Cif,
    "paraformer_predictor": Predictor,
}

WENET_JOINT_CLASSES = {
    "transducer_joint": TransducerJoint,
}

WENET_MODEL_CLASSES = {
    "asr_model": ASRModel,
    "ctl_model": CTLModel,
    "whisper": Whisper,
    "firered": FireRedModel,
    "k2_model": K2Model,
    "transducer": Transducer,
    'paraformer': Paraformer,
<<<<<<< HEAD
    "sensevoice_small": SenseVoiceSmall,
    'causal_llm': CausalLM,
=======
>>>>>>> fdd42896
}


def init_speech_model(args, configs):
    # TODO(xcsong): Forcefully read the 'cmvn' attribute.
    if configs.get('cmvn', None) == 'global_cmvn':
        mean, istd = load_cmvn(configs['cmvn_conf']['cmvn_file'],
                               configs['cmvn_conf']['is_json_cmvn'])
        global_cmvn = GlobalCMVN(
            torch.from_numpy(mean).float(),
            torch.from_numpy(istd).float())
    else:
        global_cmvn = None

    input_dim = configs['input_dim']
    vocab_size = configs['output_dim']

    encoder_type = configs.get('encoder', 'conformer')
    decoder_type = configs.get('decoder', 'bitransformer')
    ctc_type = configs.get('ctc', 'ctc')

    encoder = WENET_ENCODER_CLASSES[encoder_type](
        input_dim,
        global_cmvn=global_cmvn,
        **configs['encoder_conf'],
        **configs['encoder_conf']['efficient_conf']
        if 'efficient_conf' in configs['encoder_conf'] else {})

    decoder = None
    if decoder_type is not None:
        decoder = WENET_DECODER_CLASSES[decoder_type](
            vocab_size, encoder.output_size(), **configs['decoder_conf'])

    ctc = WENET_CTC_CLASSES[ctc_type](
        vocab_size,
        encoder.output_size(),
        blank_id=configs['ctc_conf']['ctc_blank_id']
        if 'ctc_conf' in configs else 0)

    model_type = configs.get('model', 'asr_model')
    if model_type == "transducer":
        predictor_type = configs.get('predictor', 'rnn')
        joint_type = configs.get('joint', 'transducer_joint')
        predictor = WENET_PREDICTOR_CLASSES[predictor_type](
            vocab_size, **configs['predictor_conf'])
        joint = WENET_JOINT_CLASSES[joint_type](vocab_size,
                                                **configs['joint_conf'])
        model = WENET_MODEL_CLASSES[model_type](
            vocab_size=vocab_size,
            blank=0,
            predictor=predictor,
            encoder=encoder,
            attention_decoder=decoder,
            joint=joint,
            ctc=ctc,
            special_tokens=configs.get('tokenizer_conf',
                                       {}).get('special_tokens', None),
            **configs['model_conf'])
    elif model_type == 'paraformer':
        predictor_type = configs.get('predictor', 'cif')
        predictor = WENET_PREDICTOR_CLASSES[predictor_type](
            **configs['predictor_conf'])
        model = WENET_MODEL_CLASSES[model_type](
            vocab_size=vocab_size,
            encoder=encoder,
            decoder=decoder,
            predictor=predictor,
            ctc=ctc,
            **configs['model_conf'],
            special_tokens=configs.get('tokenizer_conf',
                                       {}).get('special_tokens', None),
        )
    elif model_type in WENET_SSL_MODEL_CLASS.keys():
        from wenet.models.ssl.init_model import init_model as init_ssl_model
        model = init_ssl_model(configs, encoder)
    else:
        model = WENET_MODEL_CLASSES[model_type](
            vocab_size=vocab_size,
            encoder=encoder,
            decoder=decoder,
            ctc=ctc,
            special_tokens=configs.get('tokenizer_conf',
                                       {}).get('special_tokens', None),
            **configs['model_conf'])
    return model, configs


def init_model(args, configs):

    model_type = configs.get('model', 'asr_model')
    configs['model'] = model_type
    model, configs = init_speech_model(args, configs)

    if hasattr(args, 'use_lora') and args.use_lora:
        inject_lora_to_model(model, configs['lora_conf'])

    # If specify checkpoint, load some info from checkpoint
    if hasattr(args, 'checkpoint') and args.checkpoint is not None:
        infos = load_checkpoint(model, args.checkpoint)
    elif hasattr(args, 'enc_init') and args.enc_init is not None:
        infos = load_trained_modules(model, args)
    else:
        infos = {}
    configs["init_infos"] = infos

    if hasattr(args, 'use_lora') and args.use_lora:
        if hasattr(args, 'lora_ckpt_path') and args.lora_ckpt_path:
            load_checkpoint(model, args.lora_ckpt_path)

    # Trye to tie some weights
    if hasattr(model, 'tie_or_clone_weights'):
        if not hasattr(args, 'jit'):
            jit = True  # i.e. export onnx/jit/ipex
        else:
            jit = False
        model.tie_or_clone_weights(jit)

    if hasattr(args, 'only_optimize_lora') and args.only_optimize_lora:
        mark_only_lora_as_trainable(model, bias='lora_only')

    return model, configs<|MERGE_RESOLUTION|>--- conflicted
+++ resolved
@@ -15,35 +15,6 @@
 
 import torch
 
-<<<<<<< HEAD
-from wenet.finetune.lora.utils import (inject_lora_to_model,
-                                       mark_only_lora_as_trainable)
-from wenet.k2.model import K2Model
-from wenet.paraformer.cif import Cif
-from wenet.paraformer.layers import SanmDecoder, SanmEncoder
-from wenet.paraformer.paraformer import Paraformer, Predictor
-from wenet.LLM.causallm_model import CausalLM
-from wenet.LLM.decoder import DecoderOnly
-from wenet.sensevoice.sensevoice_small_model import SanmEncoderWithTp, SenseVoiceSmall
-from wenet.ssl.init_model import WENET_SSL_MODEL_CLASS
-from wenet.transducer.joint import TransducerJoint
-from wenet.transducer.predictor import (ConvPredictor, EmbeddingPredictor,
-                                        RNNPredictor)
-from wenet.transducer.transducer import Transducer
-from wenet.transformer.asr_model import ASRModel
-from wenet.transformer.cmvn import GlobalCMVN
-from wenet.transformer.ctc import CTC
-from wenet.transformer.encoder import TransformerEncoder, ConformerEncoder
-from wenet.transformer.decoder import BiTransformerDecoder, TransformerDecoder
-from wenet.branchformer.encoder import BranchformerEncoder
-from wenet.e_branchformer.encoder import EBranchformerEncoder
-from wenet.squeezeformer.encoder import SqueezeformerEncoder
-from wenet.efficient_conformer.encoder import EfficientConformerEncoder
-from wenet.ctl_model.encoder import DualTransformerEncoder, DualConformerEncoder
-from wenet.ctl_model.asr_model_ctl import CTLModel
-from wenet.whisper.whisper import Whisper
-from wenet.utils.cmvn import load_cmvn
-=======
 from wenet.models.branchformer.encoder import BranchformerEncoder
 from wenet.models.ctl_model.asr_model_ctl import CTLModel
 from wenet.models.ctl_model.encoder import (DualConformerEncoder,
@@ -73,7 +44,6 @@
 from wenet.models.transformer.encoder import (ConformerEncoder,
                                               TransformerEncoder)
 from wenet.models.whisper.whisper import Whisper
->>>>>>> fdd42896
 from wenet.utils.checkpoint import load_checkpoint, load_trained_modules
 from wenet.utils.cmvn import load_cmvn
 
@@ -87,11 +57,8 @@
     "dual_transformer": DualTransformerEncoder,
     "dual_conformer": DualConformerEncoder,
     'sanm_encoder': SanmEncoder,
-<<<<<<< HEAD
     'sanm_encoder_with_tp': SanmEncoderWithTp,
-=======
     "firered_conformer": FireRedConformerEncoder,
->>>>>>> fdd42896
 }
 
 WENET_DECODER_CLASSES = {
@@ -124,11 +91,8 @@
     "k2_model": K2Model,
     "transducer": Transducer,
     'paraformer': Paraformer,
-<<<<<<< HEAD
     "sensevoice_small": SenseVoiceSmall,
     'causal_llm': CausalLM,
-=======
->>>>>>> fdd42896
 }
 
 
