# Copyright (c) 2022 Binbin Zhang (binbzha@qq.com)
#
# Licensed under the Apache License, Version 2.0 (the "License");
# you may not use this file except in compliance with the License.
# You may obtain a copy of the License at
#
#     http://www.apache.org/licenses/LICENSE-2.0
#
# Unless required by applicable law or agreed to in writing, software
# distributed under the License is distributed on an "AS IS" BASIS,
# WITHOUT WARRANTIES OR CONDITIONS OF ANY KIND, either express or implied.
# See the License for the specific language governing permissions and
# limitations under the License.

import os
import torch

from wenet.finetune.lora.utils import mark_only_lora_as_trainable
from wenet.k2.model import K2Model
from wenet.paraformer.cif import Cif
from wenet.paraformer.layers import SanmDecoder, SanmEncoder
from wenet.paraformer.paraformer import Paraformer, Predictor
from wenet.text.LLM.causal_model import CausalLM
from wenet.text.LLM.decoder import DecoderOnly
from wenet.transducer.joint import TransducerJoint
from wenet.transducer.predictor import (ConvPredictor, EmbeddingPredictor,
                                        RNNPredictor)
from wenet.transducer.transducer import Transducer
from wenet.transformer.asr_model import ASRModel
from wenet.transformer.cmvn import GlobalCMVN
from wenet.transformer.ctc import CTC
from wenet.transformer.encoder import TransformerEncoder, ConformerEncoder
from wenet.transformer.decoder import BiTransformerDecoder, TransformerDecoder
from wenet.branchformer.encoder import BranchformerEncoder
from wenet.e_branchformer.encoder import EBranchformerEncoder
from wenet.squeezeformer.encoder import SqueezeformerEncoder
from wenet.efficient_conformer.encoder import EfficientConformerEncoder
from wenet.ctl_model.encoder import DualTransformerEncoder, DualConformerEncoder
from wenet.ctl_model.asr_model_ctl import CTLModel
from wenet.whisper.whisper import Whisper
from wenet.utils.cmvn import load_cmvn
from wenet.utils.checkpoint import load_checkpoint, load_trained_modules
from wenet.finetune.lora.encoder import (LoRATransformerEncoder,
                                         LoRAConformerEncoder)

WENET_ENCODER_CLASSES = {
    "transformer": TransformerEncoder,
    "conformer": ConformerEncoder,
    "squeezeformer": SqueezeformerEncoder,
    "efficientConformer": EfficientConformerEncoder,
    "branchformer": BranchformerEncoder,
    "e_branchformer": EBranchformerEncoder,
    "dual_transformer": DualTransformerEncoder,
    "dual_conformer": DualConformerEncoder,
    'sanm_encoder': SanmEncoder,
    "lora_transformer": LoRATransformerEncoder,
    "lora_conformer": LoRAConformerEncoder,
}

WENET_DECODER_CLASSES = {
    "transformer": TransformerDecoder,
    "bitransformer": BiTransformerDecoder,
    "sanm_decoder": SanmDecoder,
}

WENET_CTC_CLASSES = {
    "ctc": CTC,
}

WENET_PREDICTOR_CLASSES = {
    "rnn": RNNPredictor,
    "embedding": EmbeddingPredictor,
    "conv": ConvPredictor,
    "cif_predictor": Cif,
    "paraformer_predictor": Predictor,
}

WENET_JOINT_CLASSES = {
    "transducer_joint": TransducerJoint,
}

WENET_MODEL_CLASSES = {
    "asr_model": ASRModel,
    "ctl_model": CTLModel,
    "whisper": Whisper,
    "k2_model": K2Model,
    "transducer": Transducer,
    'paraformer': Paraformer,
    'causal_llm': CausalLM,
}


def init_speech_model(args, configs):
    # TODO(xcsong): Forcefully read the 'cmvn' attribute.
    if configs.get('cmvn', None) == 'global_cmvn':
        mean, istd = load_cmvn(configs['cmvn_conf']['cmvn_file'],
                               configs['cmvn_conf']['is_json_cmvn'])
        global_cmvn = GlobalCMVN(
            torch.from_numpy(mean).float(),
            torch.from_numpy(istd).float())
    else:
        global_cmvn = None

    input_dim = configs['input_dim']
    vocab_size = configs['output_dim']

    encoder_type = configs.get('encoder', 'conformer')
    decoder_type = configs.get('decoder', 'bitransformer')
    ctc_type = configs.get('ctc', 'ctc')

    if hasattr(args, 'use_lora') and args.use_lora:
        encoder_type = "lora_" + encoder_type

    encoder = WENET_ENCODER_CLASSES[encoder_type](
        input_dim,
        global_cmvn=global_cmvn,
        **configs['encoder_conf'],
        **configs['encoder_conf']['efficient_conf']
        if 'efficient_conf' in configs['encoder_conf'] else {})

    decoder = WENET_DECODER_CLASSES[decoder_type](vocab_size,
                                                  encoder.output_size(),
                                                  **configs['decoder_conf'])

    ctc = WENET_CTC_CLASSES[ctc_type](
        vocab_size,
        encoder.output_size(),
        blank_id=configs['ctc_conf']['ctc_blank_id']
        if 'ctc_conf' in configs else 0)

    model_type = configs.get('model', 'asr_model')
    if model_type == "transducer":
        predictor_type = configs.get('predictor', 'rnn')
        joint_type = configs.get('joint', 'transducer_joint')
        predictor = WENET_PREDICTOR_CLASSES[predictor_type](
            vocab_size, **configs['predictor_conf'])
        joint = WENET_JOINT_CLASSES[joint_type](vocab_size,
                                                **configs['joint_conf'])
        model = WENET_MODEL_CLASSES[model_type](
            vocab_size=vocab_size,
            blank=0,
            predictor=predictor,
            encoder=encoder,
            attention_decoder=decoder,
            joint=joint,
            ctc=ctc,
            special_tokens=configs.get('tokenizer_conf',
                                       {}).get('special_tokens', None),
            **configs['model_conf'])
    elif model_type == 'paraformer':
        predictor_type = configs.get('predictor', 'cif')
        predictor = WENET_PREDICTOR_CLASSES[predictor_type](
            **configs['predictor_conf'])
        model = WENET_MODEL_CLASSES[model_type](
            vocab_size=vocab_size,
            encoder=encoder,
            decoder=decoder,
            predictor=predictor,
            ctc=ctc,
            **configs['model_conf'],
            special_tokens=configs.get('tokenizer_conf',
                                       {}).get('special_tokens', None),
        )
    else:
        model = WENET_MODEL_CLASSES[model_type](
            vocab_size=vocab_size,
            encoder=encoder,
            decoder=decoder,
            ctc=ctc,
            special_tokens=configs.get('tokenizer_conf',
                                       {}).get('special_tokens', None),
            **configs['model_conf'])
    return model, configs


def init_causal_llm(configs):
    vocab_size = configs['output_dim']
    assert configs['decoder'] == 'decoder_only'
    assert configs['model'] == 'causal_lm'
    decoder_only = DecoderOnly(**configs['decoder_conf'])

    model = CausalLM(
        vocab_size,
        decoder_only,
        **configs['model_conf'],
        special_tokens=configs.get('tokenizer_conf',
                                   {}).get('special_tokens', None),
    )
    return model, configs


def init_model(args, configs):

    model_type = configs.get('model', 'asr_model')
    if model_type == 'causal_lm':
        model, configs = init_causal_llm(configs)
    else:
        model, configs = init_speech_model(args, configs)

    # If specify checkpoint, load some info from checkpoint
    if hasattr(args, 'checkpoint') and args.checkpoint is not None:
        infos = load_checkpoint(model, args.checkpoint)
    elif hasattr(args, 'enc_init') and args.enc_init is not None:
        infos = load_trained_modules(model, args)
    else:
        infos = {}
    configs["init_infos"] = infos

<<<<<<< HEAD
    print(configs)
    # Trye to tie some weights
    if hasattr(model, 'tie_or_clone_weights'):
        model.tie_or_clone_weights(args.jit)
=======
    if hasattr(args, 'only_optimize_lora') and args.only_optimize_lora:
        mark_only_lora_as_trainable(model, bias='lora_only')

    if int(os.environ.get('RANK', 0)) == 0:
        print(configs)
>>>>>>> c415f6cf

    if hasattr(args, 'only_optimize_lora') and args.only_optimize_lora:
        mark_only_lora_as_trainable(model, bias='lora_only')

    return model, configs<|MERGE_RESOLUTION|>--- conflicted
+++ resolved
@@ -206,20 +206,19 @@
         infos = {}
     configs["init_infos"] = infos
 
-<<<<<<< HEAD
     print(configs)
     # Trye to tie some weights
     if hasattr(model, 'tie_or_clone_weights'):
         model.tie_or_clone_weights(args.jit)
-=======
+
     if hasattr(args, 'only_optimize_lora') and args.only_optimize_lora:
         mark_only_lora_as_trainable(model, bias='lora_only')
 
+    # Tie emb.weight to decoder.output_layer.weight
+    if model.decoder.tie_word_embedding:
+        model.decoder.tie_or_clone_weights(jit_mode=args.jit)
+
     if int(os.environ.get('RANK', 0)) == 0:
         print(configs)
->>>>>>> c415f6cf
-
-    if hasattr(args, 'only_optimize_lora') and args.only_optimize_lora:
-        mark_only_lora_as_trainable(model, bias='lora_only')
 
     return model, configs