# Copyright 2019 Mobvoi Inc. All Rights Reserved.
# Author: binbinzhang@mobvoi.com (Binbin Zhang)

import logging
from contextlib import nullcontext
# if your python version < 3.7 use the below one
# from contextlib import suppress as nullcontext
import torch
from torch.nn.utils import clip_grad_norm_

class Executor:
    def __init__(self):
        self.step = 0

    def train(self, model, optimizer, scheduler, data_loader, device, writer,
              args, scaler):
        ''' Train one epoch
        '''
        model.train()
        clip = args.get('grad_clip', 50.0)
        log_interval = args.get('log_interval', 10)
        rank = args.get('rank', 0)
        accum_grad = args.get('accum_grad', 1)
        is_distributed = args.get('is_distributed', True)
<<<<<<< HEAD
        use_amp = args.get('use_amp', False)
        logging.info('using accumulate grad, new batch size is {} times'
                     'larger than before'.format(accum_grad))
        print(use_amp)
        if use_amp:
=======
        use_fp16 = args.get('fp16', False)
        logging.info('using accumulate grad, new batch size is {} times'
                     'larger than before'.format(accum_grad))
        print(use_fp16)
        if use_fp16:
>>>>>>> 9073a16e
            assert scaler is not None
        num_seen_utts = 0
        num_total_batch = len(data_loader)
        for batch_idx, batch in enumerate(data_loader):
            key, feats, target, feats_lengths, target_lengths = batch
            feats = feats.to(device)
            target = target.to(device)
            feats_lengths = feats_lengths.to(device)
            target_lengths = target_lengths.to(device)
            num_utts = target_lengths.size(0)
            if num_utts == 0:
                continue
            context = None
            # Disable gradient synchronizations across DDP processes.
            # Within this context, gradients will be accumulated on module
            # variables, which will later be synchronized.
            if is_distributed and batch_idx % accum_grad != 0 :
                context = model.no_sync
            # Used for single gpu training and DDP gradient synchronization
            # processes.
            else:
                context = nullcontext
            with context():
                # autocast context
                with torch.cuda.amp.autocast(scaler is not None):
                    loss, loss_att, loss_ctc = model(feats,
                                                     feats_lengths,
                                                     target,
                                                     target_lengths)
                    loss = loss / accum_grad
<<<<<<< HEAD
                if use_amp:
=======
                if use_fp16:
>>>>>>> 9073a16e
                    scaler.scale(loss).backward()
                else:
                    loss.backward()

            num_seen_utts += num_utts
            if batch_idx % accum_grad == 0:
                if rank == 0 and writer is not None:
                    writer.add_scalar('train_loss', loss, self.step)

<<<<<<< HEAD
                if use_amp:
=======
                if use_fp16:
>>>>>>> 9073a16e
                    scaler.unscale_(optimizer)
                grad_norm = clip_grad_norm_(model.parameters(), clip)

                if torch.isfinite(grad_norm):
<<<<<<< HEAD
                    if use_amp:
=======
                    if use_fp16:
>>>>>>> 9073a16e
                        scaler.step(optimizer)
                        scaler.update()
                    else:
                        optimizer.step()
<<<<<<< HEAD
                # this branch is used for avoid the following error:
                #      RuntimeError: unscale_() has already been called
                #      on this optimizer since the last update().
                else:
                    if use_amp:
=======
                else:
                    if use_fp16:
>>>>>>> 9073a16e
                        scaler.step(optimizer)
                        scaler.update()
                optimizer.zero_grad()
                scheduler.step()
                self.step += 1
            if batch_idx % log_interval == 0:
                lr = optimizer.param_groups[0]['lr']
                log_str = 'TRAIN Batch {}/{} loss {:.6f} '.format(
                    batch_idx, num_total_batch,
                    loss.item() * accum_grad)
                if loss_att is not None:
                    log_str += 'loss_att {:.6f} '.format(loss_att.item())
                if loss_ctc is not None:
                    log_str += 'loss_ctc {:.6f} '.format(loss_ctc.item())
                log_str += 'lr {:.8f} rank {}'.format(lr, rank)
                logging.debug(log_str)

    def cv(self, model, data_loader, device, args):
        ''' Cross validation on
        '''
        model.eval()
        log_interval = args.get('log_interval', 10)
        # in order to avoid division by 0
        num_seen_utts = 1
        total_loss = 0.0
        num_total_batch = len(data_loader)
        with torch.no_grad():
            for batch_idx, batch in enumerate(data_loader):
                key, feats, target, feats_lengths, target_lengths = batch
                feats = feats.to(device)
                target = target.to(device)
                feats_lengths = feats_lengths.to(device)
                target_lengths = target_lengths.to(device)
                num_utts = target_lengths.size(0)
                if num_utts == 0:
                    continue
                loss, loss_att, loss_ctc = model(feats, feats_lengths, target,
                                                 target_lengths)
                if torch.isfinite(loss):
                    num_seen_utts += num_utts
                    total_loss += loss.item() * num_utts
                if batch_idx % log_interval == 0:
                    log_str = 'CV Batch {}/{} loss {:.6f} '.format(
                        batch_idx, num_total_batch, loss.item())
                    if loss_att is not None:
                        log_str += 'loss_att {:.6f} '.format(loss_att.item())
                    if loss_ctc is not None:
                        log_str += 'loss_ctc {:.6f} '.format(loss_ctc.item())
                    log_str += 'history loss {:.6f}'.format(
                        total_loss / num_seen_utts)
                    logging.debug(log_str)

        return total_loss, num_seen_utts<|MERGE_RESOLUTION|>--- conflicted
+++ resolved
@@ -22,19 +22,11 @@
         rank = args.get('rank', 0)
         accum_grad = args.get('accum_grad', 1)
         is_distributed = args.get('is_distributed', True)
-<<<<<<< HEAD
         use_amp = args.get('use_amp', False)
         logging.info('using accumulate grad, new batch size is {} times'
                      'larger than before'.format(accum_grad))
         print(use_amp)
         if use_amp:
-=======
-        use_fp16 = args.get('fp16', False)
-        logging.info('using accumulate grad, new batch size is {} times'
-                     'larger than before'.format(accum_grad))
-        print(use_fp16)
-        if use_fp16:
->>>>>>> 9073a16e
             assert scaler is not None
         num_seen_utts = 0
         num_total_batch = len(data_loader)
@@ -59,17 +51,15 @@
                 context = nullcontext
             with context():
                 # autocast context
+                # The more details about amp can be found in
+                # https://pytorch.org/docs/stable/notes/amp_examples.html
                 with torch.cuda.amp.autocast(scaler is not None):
                     loss, loss_att, loss_ctc = model(feats,
                                                      feats_lengths,
                                                      target,
                                                      target_lengths)
                     loss = loss / accum_grad
-<<<<<<< HEAD
                 if use_amp:
-=======
-                if use_fp16:
->>>>>>> 9073a16e
                     scaler.scale(loss).backward()
                 else:
                     loss.backward()
@@ -79,34 +69,21 @@
                 if rank == 0 and writer is not None:
                     writer.add_scalar('train_loss', loss, self.step)
 
-<<<<<<< HEAD
                 if use_amp:
-=======
-                if use_fp16:
->>>>>>> 9073a16e
                     scaler.unscale_(optimizer)
                 grad_norm = clip_grad_norm_(model.parameters(), clip)
 
                 if torch.isfinite(grad_norm):
-<<<<<<< HEAD
                     if use_amp:
-=======
-                    if use_fp16:
->>>>>>> 9073a16e
                         scaler.step(optimizer)
                         scaler.update()
                     else:
                         optimizer.step()
-<<<<<<< HEAD
                 # this branch is used for avoid the following error:
                 #      RuntimeError: unscale_() has already been called
                 #      on this optimizer since the last update().
                 else:
                     if use_amp:
-=======
-                else:
-                    if use_fp16:
->>>>>>> 9073a16e
                         scaler.step(optimizer)
                         scaler.update()
                 optimizer.zero_grad()
