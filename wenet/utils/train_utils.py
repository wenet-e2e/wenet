--- conflicted
+++ resolved
@@ -15,12 +15,8 @@
 
 from contextlib import nullcontext
 import copy
-<<<<<<< HEAD
 from typing import List, Optional
-=======
-from typing import Optional
-
->>>>>>> b9c5d8bc
+
 import deepspeed
 import json
 import logging
@@ -45,14 +41,10 @@
     convert_zero_checkpoint_to_fp32_state_dict)
 from wenet.dataset.dataset import Dataset
 from wenet.utils.checkpoint import save_checkpoint
-<<<<<<< HEAD
 from wenet.utils.common import StepTimer, get_nested_attribute, lrs_to_str
-=======
 from wenet.utils.fsdp_utils import (check_gradient_checkpoint, fsdp_save_model,
                                     apply_fsdp_checkpointing,
                                     wenet_fsdp_wrap_policy)
-from wenet.utils.common import StepTimer
->>>>>>> b9c5d8bc
 from wenet.utils.scheduler import WarmupLR, NoamHoldAnnealing
 from wenet.utils.ctc_utils import get_blank_id
 
@@ -762,11 +754,7 @@
     # TRAIN
     if tag == "TRAIN" and rank == 0 and writer is not None:
         if (train_engine == "deepspeed" and is_gradient_accumulation_boundary
-<<<<<<< HEAD
-            ) or (train_engine == "torch_ddp" and
-=======
             ) or (train_engine in ["torch_ddp", "torch_fsdp"] and
->>>>>>> b9c5d8bc
                   (batch_idx + 1) % accum_grad == 0):
             writer.add_scalar('train/train_loss',
                               loss_dict['loss'] * accum_grad, step + 1)
