#!/usr/bin/env python3
# -*- coding: utf-8 -*-
# Copyright [2023-11-28] <sxc19@mails.tsinghua.edu.cn, Xingchen Song>
import torch

from wenet.transformer.swish import Swish
from wenet.transformer.subsampling import (
    LinearNoSubsampling,
    EmbedinigNoSubsampling,
    Conv1dSubsampling2,
    Conv2dSubsampling4,
    Conv2dSubsampling6,
    Conv2dSubsampling8,
)
from wenet.efficient_conformer.subsampling import Conv2dSubsampling2
from wenet.squeezeformer.subsampling import DepthwiseConv2dSubsampling4
<<<<<<< HEAD
from wenet.transformer.embedding import (
    PositionalEncoding, RelPositionalEncoding,
    WhisperPositionalEncoding, LearnablePositionalEncoding,
    NoPositionalEncoding
)
from wenet.transformer.attention import (
    MultiHeadedAttention, RelPositionMultiHeadedAttention,
    FlashMultiHeadedAttention
)
=======
from wenet.transformer.embedding import (PositionalEncoding,
                                         RelPositionalEncoding,
                                         WhisperPositionalEncoding,
                                         LearnablePositionalEncoding,
                                         NoPositionalEncoding)
from wenet.transformer.attention import (MultiHeadedAttention,
                                         RelPositionMultiHeadedAttention)
>>>>>>> 67b28a50
from wenet.efficient_conformer.attention import GroupedRelPositionMultiHeadedAttention

WENET_ACTIVATION_CLASSES = {
    "hardtanh": torch.nn.Hardtanh,
    "tanh": torch.nn.Tanh,
    "relu": torch.nn.ReLU,
    "selu": torch.nn.SELU,
    "swish": getattr(torch.nn, "SiLU", Swish),
    "gelu": torch.nn.GELU,
}

WENET_RNN_CLASSES = {
    "rnn": torch.nn.RNN,
    "lstm": torch.nn.LSTM,
    "gru": torch.nn.GRU,
}

WENET_SUBSAMPLE_CLASSES = {
    "linear": LinearNoSubsampling,
    "embed": EmbedinigNoSubsampling,
    "conv1d2": Conv1dSubsampling2,
    "conv2d2": Conv2dSubsampling2,
    "conv2d": Conv2dSubsampling4,
    "dwconv2d4": DepthwiseConv2dSubsampling4,
    "conv2d6": Conv2dSubsampling6,
    "conv2d8": Conv2dSubsampling8,
}

WENET_EMB_CLASSES = {
    "embed": PositionalEncoding,
    "abs_pos": PositionalEncoding,
    "rel_pos": RelPositionalEncoding,
    "no_pos": NoPositionalEncoding,
    "abs_pos_whisper": WhisperPositionalEncoding,
    "embed_learnable_pe": LearnablePositionalEncoding,
}

WENET_ATTENTION_CLASSES = {
    "selfattn": MultiHeadedAttention,
    "flash_selfattn": FlashMultiHeadedAttention,
    "rel_selfattn": RelPositionMultiHeadedAttention,
    "grouped_rel_selfattn": GroupedRelPositionMultiHeadedAttention,
}<|MERGE_RESOLUTION|>--- conflicted
+++ resolved
@@ -14,25 +14,14 @@
 )
 from wenet.efficient_conformer.subsampling import Conv2dSubsampling2
 from wenet.squeezeformer.subsampling import DepthwiseConv2dSubsampling4
-<<<<<<< HEAD
-from wenet.transformer.embedding import (
-    PositionalEncoding, RelPositionalEncoding,
-    WhisperPositionalEncoding, LearnablePositionalEncoding,
-    NoPositionalEncoding
-)
-from wenet.transformer.attention import (
-    MultiHeadedAttention, RelPositionMultiHeadedAttention,
-    FlashMultiHeadedAttention
-)
-=======
 from wenet.transformer.embedding import (PositionalEncoding,
                                          RelPositionalEncoding,
                                          WhisperPositionalEncoding,
                                          LearnablePositionalEncoding,
                                          NoPositionalEncoding)
 from wenet.transformer.attention import (MultiHeadedAttention,
-                                         RelPositionMultiHeadedAttention)
->>>>>>> 67b28a50
+                                         RelPositionMultiHeadedAttention,
+                                         FlashMultiHeadedAttention)
 from wenet.efficient_conformer.attention import GroupedRelPositionMultiHeadedAttention
 
 WENET_ACTIVATION_CLASSES = {
