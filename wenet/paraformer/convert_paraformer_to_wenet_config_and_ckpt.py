--- conflicted
+++ resolved
@@ -269,17 +269,10 @@
                                     configs, seg_dict)
     configs['output_dim'] = vocab_size
     configs['model'] = 'paraformer'
-<<<<<<< HEAD
     configs['cmvn'] = "global_cmvn"
     configs['cmvn_conf'] = {}
     configs['cmvn_conf']['is_json_cmvn'] = True
     configs['cmvn_conf']['cmvn_file'] = json_cmvn_path
-    configs['input_dim'] = 80
-=======
-    configs['is_json_cmvn'] = True
-    configs['cmvn_file'] = json_cmvn_path
-    # configs['input_dim'] = 80
->>>>>>> cd9c93a0
     fields_to_keep = [
         'model', 'encoder_conf', 'decoder_conf', 'predictor_conf', 'input_dim',
         'output_dim', 'cmvn_file', 'is_json_cmvn', 'model_conf', 'paraformer',
