--- conflicted
+++ resolved
@@ -90,11 +90,7 @@
     configs['decoder_conf']['activation_type'] = "gelu"
 
     configs['ctc_conf'] = {}
-<<<<<<< HEAD
-    configs['ctc_conf']['ctc_blank_id'] = 50362  # <nospeech>
-=======
     configs['ctc_conf']['ctc_blank_id'] = tokenizer.no_speech
->>>>>>> 16daf5d4
 
     configs['model_conf'] = {}
     configs['model_conf']['ctc_weight'] = 0.3
