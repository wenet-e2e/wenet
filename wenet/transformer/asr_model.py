# Copyright (c) 2020 Mobvoi Inc. (authors: Binbin Zhang, Di Wu)
#
# Licensed under the Apache License, Version 2.0 (the "License");
# you may not use this file except in compliance with the License.
# You may obtain a copy of the License at
#
#     http://www.apache.org/licenses/LICENSE-2.0
#
# Unless required by applicable law or agreed to in writing, software
# distributed under the License is distributed on an "AS IS" BASIS,
# WITHOUT WARRANTIES OR CONDITIONS OF ANY KIND, either express or implied.
# See the License for the specific language governing permissions and
# limitations under the License.

from collections import defaultdict
from typing import List, Optional, Tuple

import torch

from torch.nn.utils.rnn import pad_sequence

from wenet.transformer.cmvn import GlobalCMVN
from wenet.transformer.ctc import CTC
from wenet.transformer.decoder import (TransformerDecoder,
                                       BiTransformerDecoder)
from wenet.transformer.encoder import ConformerEncoder
from wenet.transformer.encoder import TransformerEncoder
from wenet.transformer.label_smoothing_loss import LabelSmoothingLoss
from wenet.utils.cmvn import load_cmvn
from wenet.utils.common import (IGNORE_ID, add_sos_eos, log_add, add_eos_sos,
                                remove_duplicates_and_blank, th_accuracy)
from wenet.utils.mask import (make_pad_mask, mask_finished_preds,
                              mask_finished_scores, subsequent_mask)


class ASRModel(torch.nn.Module):
    """CTC-attention hybrid Encoder-Decoder model"""
    def __init__(
        self,
        vocab_size: int,
        encoder: TransformerEncoder,
        decoder: TransformerDecoder,
        ctc: CTC,
        ctc_weight: float = 0.3,
        reverse_weight: float = 0.0,
        ignore_id: int = IGNORE_ID,
        lsm_weight: float = 0.0,
        length_normalized_loss: bool = False,
    ):
        assert 0.0 <= ctc_weight <= 1.0, ctc_weight
        assert 0.0 <= reverse_weight <= 1.0, reverse_weight
        super().__init__()
        # note that eos is the same as sos (equivalent ID)
        self.sos = vocab_size - 1
        self.eos = vocab_size - 1
        self.vocab_size = vocab_size
        self.ignore_id = ignore_id
        self.ctc_weight = ctc_weight
        self.reverse_weight = reverse_weight

        self.encoder = encoder
        self.decoder = decoder
        self.ctc = ctc
        self.criterion_att = LabelSmoothingLoss(
            size=vocab_size,
            padding_idx=ignore_id,
            smoothing=lsm_weight,
            normalize_length=length_normalized_loss,
        )

    def forward(
        self,
        speech: torch.Tensor,
        speech_lengths: torch.Tensor,
        text: torch.Tensor,
        text_lengths: torch.Tensor,
    ) -> Tuple[Optional[torch.Tensor], Optional[torch.Tensor],
               Optional[torch.Tensor]]:
        """Frontend + Encoder + Decoder + Calc loss

        Args:
            speech: (Batch, Length, ...)
            speech_lengths: (Batch, )
            text: (Batch, Length)
            text_lengths: (Batch,)
        """
        assert text_lengths.dim() == 1, text_lengths.shape
        # Check that batch_size is unified
        assert (speech.shape[0] == speech_lengths.shape[0] == text.shape[0] ==
                text_lengths.shape[0]), (speech.shape, speech_lengths.shape,
                                         text.shape, text_lengths.shape)
        # 1. Encoder
        encoder_out, encoder_mask = self.encoder(speech, speech_lengths)
        encoder_out_lens = encoder_mask.squeeze(1).sum(1)

        # 2a. Attention-decoder branch
        if self.ctc_weight != 1.0:
            loss_att, acc_att = self._calc_att_loss(encoder_out, encoder_mask,
                                                    text, text_lengths)
        else:
            loss_att = None

        # 2b. CTC branch
        if self.ctc_weight != 0.0:
            loss_ctc = self.ctc(encoder_out, encoder_out_lens, text,
                                text_lengths)
        else:
            loss_ctc = None

        if loss_ctc is None:
            loss = loss_att
        elif loss_att is None:
            loss = loss_ctc
        else:
            loss = self.ctc_weight * loss_ctc + (1 -
                                                 self.ctc_weight) * loss_att
        return loss, loss_att, loss_ctc

    def _calc_att_loss(
        self,
        encoder_out: torch.Tensor,
        encoder_mask: torch.Tensor,
        ys_pad: torch.Tensor,
        ys_pad_lens: torch.Tensor,
    ) -> Tuple[torch.Tensor, float]:
        ys_in_pad, ys_out_pad = add_sos_eos(ys_pad, self.sos, self.eos,
                                            self.ignore_id)
        ys_in_lens = ys_pad_lens + 1
        r_ys_in_pad = torch.tensor(0.0)
        r_ys_out_pad = torch.tensor(0.0)
        if self.reverse_weight > 0:
            assert hasattr(self.decoder, 'right_decoder')
            # used fo right to left decoder
            r_ys_in_pad, r_ys_out_pad = add_eos_sos(ys_pad, self.sos, self.eos,
                                                    self.ignore_id)

        # 1. Forward decoder
        decoder_out, r_decoder_out, _ = self.decoder(encoder_out, encoder_mask,
                                                     ys_in_pad, ys_in_lens,
                                                     r_ys_in_pad)

        # 2. Compute attention loss
        loss_att = self.criterion_att(decoder_out, ys_out_pad)
        r_loss_att = torch.tensor(0.0)
        if self.reverse_weight > 0:
            r_loss_att = self.criterion_att(r_decoder_out, r_ys_out_pad)
        acc_att = th_accuracy(
            decoder_out.view(-1, self.vocab_size),
            ys_out_pad,
            ignore_label=self.ignore_id,
        )
        if self.reverse_weight > 0:
            loss_att = r_loss_att * self.reverse_weight + loss_att * (
                1 - self.reverse_weight)
        return loss_att, acc_att

    def _forward_encoder(
        self,
        speech: torch.Tensor,
        speech_lengths: torch.Tensor,
        decoding_chunk_size: int = -1,
        num_decoding_left_chunks: int = -1,
        simulate_streaming: bool = False,
    ) -> Tuple[torch.Tensor, torch.Tensor]:
        # Let's assume B = batch_size
        # 1. Encoder
        if simulate_streaming and decoding_chunk_size > 0:
            encoder_out, encoder_mask = self.encoder.forward_chunk_by_chunk(
                speech,
                decoding_chunk_size=decoding_chunk_size,
                num_decoding_left_chunks=num_decoding_left_chunks
            )  # (B, maxlen, encoder_dim)
        else:
            encoder_out, encoder_mask = self.encoder(
                speech,
                speech_lengths,
                decoding_chunk_size=decoding_chunk_size,
                num_decoding_left_chunks=num_decoding_left_chunks
            )  # (B, maxlen, encoder_dim)
        return encoder_out, encoder_mask

    def recognize(
        self,
        speech: torch.Tensor,
        speech_lengths: torch.Tensor,
        beam_size: int = 10,
        decoding_chunk_size: int = -1,
        num_decoding_left_chunks: int = -1,
        simulate_streaming: bool = False,
    ) -> torch.Tensor:
        """ Apply beam search on attention decoder

        Args:
            speech (torch.Tensor): (batch, max_len, feat_dim)
            speech_length (torch.Tensor): (batch, )
            beam_size (int): beam size for beam search
            decoding_chunk_size (int): decoding chunk for dynamic chunk
                trained model.
                <0: for decoding, use full chunk.
                >0: for decoding, use fixed chunk size as set.
                0: used for training, it's prohibited here
            simulate_streaming (bool): whether do encoder forward in a
                streaming fashion

        Returns:
            torch.Tensor: decoding result, (batch, max_result_len)
        """
        assert speech.shape[0] == speech_lengths.shape[0]
        assert decoding_chunk_size != 0
        device = speech.device
        batch_size = speech.shape[0]

        # Let's assume B = batch_size and N = beam_size
        # 1. Encoder
        encoder_out, encoder_mask = self._forward_encoder(
            speech, speech_lengths, decoding_chunk_size,
            num_decoding_left_chunks,
            simulate_streaming)  # (B, maxlen, encoder_dim)
        maxlen = encoder_out.size(1)
        encoder_dim = encoder_out.size(2)
        running_size = batch_size * beam_size
        encoder_out = encoder_out.unsqueeze(1).repeat(1, beam_size, 1, 1).view(
            running_size, maxlen, encoder_dim)  # (B*N, maxlen, encoder_dim)
        encoder_mask = encoder_mask.unsqueeze(1).repeat(
            1, beam_size, 1, 1).view(running_size, 1,
                                     maxlen)  # (B*N, 1, max_len)

        hyps = torch.ones([running_size, 1], dtype=torch.long,
                          device=device).fill_(self.sos)  # (B*N, 1)
        scores = torch.tensor([0.0] + [-float('inf')] * (beam_size - 1),
                              dtype=torch.float)
        scores = scores.to(device).repeat([batch_size]).unsqueeze(1).to(
            device)  # (B*N, 1)
        end_flag = torch.zeros_like(scores, dtype=torch.bool, device=device)
        cache: Optional[List[torch.Tensor]] = None
        # 2. Decoder forward step by step
        for i in range(1, maxlen + 1):
            # Stop if all batch and all beam produce eos
            if end_flag.sum() == running_size:
                break
            # 2.1 Forward decoder step
            hyps_mask = subsequent_mask(i).unsqueeze(0).repeat(
                running_size, 1, 1).to(device)  # (B*N, i, i)
            # logp: (B*N, vocab)
            if hasattr(self.decoder, 'left_decoder'):
<<<<<<< HEAD
                # for bitransformer decoder
                logp, cache = self.decoder.left_decoder.forward_one_step(
                    encoder_out, encoder_mask, hyps, hyps_mask, cache)
            else:
                # for transformer decoder
=======
                logp, cache = self.decoder.left_decoder.forward_one_step(
                    encoder_out, encoder_mask, hyps, hyps_mask, cache)
            else:
>>>>>>> 3eb84053
                logp, cache = self.decoder.forward_one_step(
                    encoder_out, encoder_mask, hyps, hyps_mask, cache)
            # 2.2 First beam prune: select topk best prob at current time
            top_k_logp, top_k_index = logp.topk(beam_size)  # (B*N, N)
            top_k_logp = mask_finished_scores(top_k_logp, end_flag)
            top_k_index = mask_finished_preds(top_k_index, end_flag, self.eos)
            # 2.3 Seconde beam prune: select topk score with history
            scores = scores + top_k_logp  # (B*N, N), broadcast add
            scores = scores.view(batch_size, beam_size * beam_size)  # (B, N*N)
            scores, offset_k_index = scores.topk(k=beam_size)  # (B, N)
            scores = scores.view(-1, 1)  # (B*N, 1)
            # 2.4. Compute base index in top_k_index,
            # regard top_k_index as (B*N*N),regard offset_k_index as (B*N),
            # then find offset_k_index in top_k_index
            base_k_index = torch.arange(batch_size, device=device).view(
                -1, 1).repeat([1, beam_size])  # (B, N)
            base_k_index = base_k_index * beam_size * beam_size
            best_k_index = base_k_index.view(-1) + offset_k_index.view(
                -1)  # (B*N)

            # 2.5 Update best hyps
            best_k_pred = torch.index_select(top_k_index.view(-1),
                                             dim=-1,
                                             index=best_k_index)  # (B*N)
            best_hyps_index = best_k_index // beam_size
            last_best_k_hyps = torch.index_select(
                hyps, dim=0, index=best_hyps_index)  # (B*N, i)
            hyps = torch.cat((last_best_k_hyps, best_k_pred.view(-1, 1)),
                             dim=1)  # (B*N, i+1)

            # 2.6 Update end flag
            end_flag = torch.eq(hyps[:, -1], self.eos).view(-1, 1)

        # 3. Select best of best
        scores = scores.view(batch_size, beam_size)
        # TODO: length normalization
        best_index = torch.argmax(scores, dim=-1).long()
        best_hyps_index = best_index + torch.arange(
            batch_size, dtype=torch.long, device=device) * beam_size
        best_hyps = torch.index_select(hyps, dim=0, index=best_hyps_index)
        best_hyps = best_hyps[:, 1:]
        return best_hyps

    def ctc_greedy_search(
        self,
        speech: torch.Tensor,
        speech_lengths: torch.Tensor,
        decoding_chunk_size: int = -1,
        num_decoding_left_chunks: int = -1,
        simulate_streaming: bool = False,
    ) -> List[List[int]]:
        """ Apply CTC greedy search

        Args:
            speech (torch.Tensor): (batch, max_len, feat_dim)
            speech_length (torch.Tensor): (batch, )
            beam_size (int): beam size for beam search
            decoding_chunk_size (int): decoding chunk for dynamic chunk
                trained model.
                <0: for decoding, use full chunk.
                >0: for decoding, use fixed chunk size as set.
                0: used for training, it's prohibited here
            simulate_streaming (bool): whether do encoder forward in a
                streaming fashion
        Returns:
            List[List[int]]: best path result
        """
        assert speech.shape[0] == speech_lengths.shape[0]
        assert decoding_chunk_size != 0
        batch_size = speech.shape[0]
        # Let's assume B = batch_size
        encoder_out, encoder_mask = self._forward_encoder(
            speech, speech_lengths, decoding_chunk_size,
            num_decoding_left_chunks,
            simulate_streaming)  # (B, maxlen, encoder_dim)
        maxlen = encoder_out.size(1)
        encoder_out_lens = encoder_mask.squeeze(1).sum(1)
        ctc_probs = self.ctc.log_softmax(
            encoder_out)  # (B, maxlen, vocab_size)
        topk_prob, topk_index = ctc_probs.topk(1, dim=2)  # (B, maxlen, 1)
        topk_index = topk_index.view(batch_size, maxlen)  # (B, maxlen)
        mask = make_pad_mask(encoder_out_lens)  # (B, maxlen)
        topk_index = topk_index.masked_fill_(mask, self.eos)  # (B, maxlen)
        hyps = [hyp.tolist() for hyp in topk_index]
        hyps = [remove_duplicates_and_blank(hyp) for hyp in hyps]
        return hyps

    def _ctc_prefix_beam_search(
        self,
        speech: torch.Tensor,
        speech_lengths: torch.Tensor,
        beam_size: int,
        decoding_chunk_size: int = -1,
        num_decoding_left_chunks: int = -1,
        simulate_streaming: bool = False,
    ) -> Tuple[List[List[int]], torch.Tensor]:
        """ CTC prefix beam search inner implementation

        Args:
            speech (torch.Tensor): (batch, max_len, feat_dim)
            speech_length (torch.Tensor): (batch, )
            beam_size (int): beam size for beam search
            decoding_chunk_size (int): decoding chunk for dynamic chunk
                trained model.
                <0: for decoding, use full chunk.
                >0: for decoding, use fixed chunk size as set.
                0: used for training, it's prohibited here
            simulate_streaming (bool): whether do encoder forward in a
                streaming fashion

        Returns:
            List[List[int]]: nbest results
            torch.Tensor: encoder output, (1, max_len, encoder_dim),
                it will be used for rescoring in attention rescoring mode
        """
        assert speech.shape[0] == speech_lengths.shape[0]
        assert decoding_chunk_size != 0
        batch_size = speech.shape[0]
        # For CTC prefix beam search, we only support batch_size=1
        assert batch_size == 1
        # Let's assume B = batch_size and N = beam_size
        # 1. Encoder forward and get CTC score
        encoder_out, encoder_mask = self._forward_encoder(
            speech, speech_lengths, decoding_chunk_size,
            num_decoding_left_chunks,
            simulate_streaming)  # (B, maxlen, encoder_dim)
        maxlen = encoder_out.size(1)
        ctc_probs = self.ctc.log_softmax(
            encoder_out)  # (1, maxlen, vocab_size)
        ctc_probs = ctc_probs.squeeze(0)
        # cur_hyps: (prefix, (blank_ending_score, none_blank_ending_score))
        cur_hyps = [(tuple(), (0.0, -float('inf')))]
        # 2. CTC beam search step by step
        for t in range(0, maxlen):
            logp = ctc_probs[t]  # (vocab_size,)
            # key: prefix, value (pb, pnb), default value(-inf, -inf)
            next_hyps = defaultdict(lambda: (-float('inf'), -float('inf')))
            # 2.1 First beam prune: select topk best
            top_k_logp, top_k_index = logp.topk(beam_size)  # (beam_size,)
            for s in top_k_index:
                s = s.item()
                ps = logp[s].item()
                for prefix, (pb, pnb) in cur_hyps:
                    last = prefix[-1] if len(prefix) > 0 else None
                    if s == 0:  # blank
                        n_pb, n_pnb = next_hyps[prefix]
                        n_pb = log_add([n_pb, pb + ps, pnb + ps])
                        next_hyps[prefix] = (n_pb, n_pnb)
                    elif s == last:
                        #  Update *ss -> *s;
                        n_pb, n_pnb = next_hyps[prefix]
                        n_pnb = log_add([n_pnb, pnb + ps])
                        next_hyps[prefix] = (n_pb, n_pnb)
                        # Update *s-s -> *ss, - is for blank
                        n_prefix = prefix + (s, )
                        n_pb, n_pnb = next_hyps[n_prefix]
                        n_pnb = log_add([n_pnb, pb + ps])
                        next_hyps[n_prefix] = (n_pb, n_pnb)
                    else:
                        n_prefix = prefix + (s, )
                        n_pb, n_pnb = next_hyps[n_prefix]
                        n_pnb = log_add([n_pnb, pb + ps, pnb + ps])
                        next_hyps[n_prefix] = (n_pb, n_pnb)

            # 2.2 Second beam prune
            next_hyps = sorted(next_hyps.items(),
                               key=lambda x: log_add(list(x[1])),
                               reverse=True)
            cur_hyps = next_hyps[:beam_size]
        hyps = [(y[0], log_add([y[1][0], y[1][1]])) for y in cur_hyps]
        return hyps, encoder_out

    def ctc_prefix_beam_search(
        self,
        speech: torch.Tensor,
        speech_lengths: torch.Tensor,
        beam_size: int,
        decoding_chunk_size: int = -1,
        num_decoding_left_chunks: int = -1,
        simulate_streaming: bool = False,
    ) -> List[int]:
        """ Apply CTC prefix beam search

        Args:
            speech (torch.Tensor): (batch, max_len, feat_dim)
            speech_length (torch.Tensor): (batch, )
            beam_size (int): beam size for beam search
            decoding_chunk_size (int): decoding chunk for dynamic chunk
                trained model.
                <0: for decoding, use full chunk.
                >0: for decoding, use fixed chunk size as set.
                0: used for training, it's prohibited here
            simulate_streaming (bool): whether do encoder forward in a
                streaming fashion

        Returns:
            List[int]: CTC prefix beam search nbest results
        """
        hyps, _ = self._ctc_prefix_beam_search(speech, speech_lengths,
                                               beam_size, decoding_chunk_size,
                                               num_decoding_left_chunks,
                                               simulate_streaming)
        return hyps[0][0]

    def attention_rescoring(
        self,
        speech: torch.Tensor,
        speech_lengths: torch.Tensor,
        beam_size: int,
        decoding_chunk_size: int = -1,
        num_decoding_left_chunks: int = -1,
        ctc_weight: float = 0.0,
        reverse_weight: float = 0.0,
        simulate_streaming: bool = False,
    ) -> List[int]:
        """ Apply attention rescoring decoding, CTC prefix beam search
            is applied first to get nbest, then we resoring the nbest on
            attention decoder with corresponding encoder out

        Args:
            speech (torch.Tensor): (batch, max_len, feat_dim)
            speech_length (torch.Tensor): (batch, )
            beam_size (int): beam size for beam search
            decoding_chunk_size (int): decoding chunk for dynamic chunk
                trained model.
                <0: for decoding, use full chunk.
                >0: for decoding, use fixed chunk size as set.
                0: used for training, it's prohibited here
            simulate_streaming (bool): whether do encoder forward in a
                streaming fashion
            reverse_weight (float): right to left decoder weight
            ctc_weight (float): ctc score weight

        Returns:
            List[int]: Attention rescoring result
        """
        assert speech.shape[0] == speech_lengths.shape[0]
        assert decoding_chunk_size != 0
        device = speech.device
        batch_size = speech.shape[0]
        # For attention rescoring we only support batch_size=1
        assert batch_size == 1
        # encoder_out: (1, maxlen, encoder_dim), len(hyps) = beam_size
        hyps, encoder_out = self._ctc_prefix_beam_search(
            speech, speech_lengths, beam_size, decoding_chunk_size,
            num_decoding_left_chunks, simulate_streaming)

        assert len(hyps) == beam_size
        hyps_pad = pad_sequence([
            torch.tensor(hyp[0], device=device, dtype=torch.long)
            for hyp in hyps
        ], True, self.ignore_id)  # (beam_size, max_hyps_len)
        hyps_lens = torch.tensor([len(hyp[0]) for hyp in hyps],
                                 device=device,
                                 dtype=torch.long)  # (beam_size,)
        hyps_pad, r_hyps_pad = add_sos_eos(hyps_pad, self.sos, self.eos,
                                           self.ignore_id)
        hyps_lens = hyps_lens + 1  # Add <sos> at begining
        encoder_out = encoder_out.repeat(beam_size, 1, 1)
        encoder_mask = torch.ones(beam_size,
                                  1,
                                  encoder_out.size(1),
                                  dtype=torch.bool,
                                  device=device)
<<<<<<< HEAD
        if hasattr(self.decoder, 'left_decoder'):
            decoder_out, _, _ = self.decoder.left_decoder(
                encoder_out, encoder_mask, hyps_pad,
                hyps_lens)  # (beam_size, max_hyps_len, vocab_size)
        else:
            decoder_out, _ = self.decoder(
                encoder_out, encoder_mask, hyps_pad,
                hyps_lens)  # (beam_size, max_hyps_len, vocab_size)
=======
        decoder_out, _, _ = self.decoder.left_decoder(
            encoder_out, encoder_mask, hyps_pad,
            hyps_lens)  # (beam_size, max_hyps_len, vocab_size)
>>>>>>> 3eb84053
        decoder_out = torch.nn.functional.log_softmax(decoder_out, dim=-1)
        decoder_out = decoder_out.cpu().numpy()
        if reverse_weight > 0:
            r_decoder_out, _, _ = self.decoder.right_decoder(
                encoder_out, encoder_mask, hyps_pad, r_hyps_pad,
                hyps_lens)  # (beam_size, max_hyps_len, vocab_size)
            r_decoder_out = torch.nn.functional.log_softmax(r_decoder_out,
                                                            dim=-1)
            r_decoder_out = r_decoder_out.cpu().numpy()
        # Only use decoder score for rescoring
        best_score = -float('inf')
        best_index = 0
        for i, hyp in enumerate(hyps):
            score = 0.0
            for j, w in enumerate(hyp[0]):
                score += decoder_out[i][j][w]
            score += decoder_out[i][len(hyp[0])][self.eos]
<<<<<<< HEAD
            # add right to left decoder score
=======
>>>>>>> 3eb84053
            if reverse_weight > 0:
                assert r_decoder_out is not None
                r_score = 0.0
                r_score += decoder_out[i][0][self.eos]
                for j, w in enumerate(hyp[0]):
                    r_score += r_decoder_out[i][j][w]
                score = score * (1 - reverse_weight) + r_score * reverse_weight
            # add ctc score
            score += hyp[1] * ctc_weight
            if score > best_score:
                best_score = score
                best_index = i
        return hyps[best_index][0]

    @torch.jit.export
    def subsampling_rate(self) -> int:
        """ Export interface for c++ call, return subsampling_rate of the
            model
        """
        return self.encoder.embed.subsampling_rate

    @torch.jit.export
    def right_context(self) -> int:
        """ Export interface for c++ call, return right_context of the model
        """
        return self.encoder.embed.right_context

    @torch.jit.export
    def sos_symbol(self) -> int:
        """ Export interface for c++ call, return sos symbol id of the model
        """
        return self.sos

    @torch.jit.export
    def eos_symbol(self) -> int:
        """ Export interface for c++ call, return eos symbol id of the model
        """
        return self.eos

    @torch.jit.export
    def forward_encoder_chunk(
        self,
        xs: torch.Tensor,
        offset: int,
        required_cache_size: int,
        subsampling_cache: Optional[torch.Tensor] = None,
        elayers_output_cache: Optional[List[torch.Tensor]] = None,
        conformer_cnn_cache: Optional[List[torch.Tensor]] = None,
    ) -> Tuple[torch.Tensor, torch.Tensor, List[torch.Tensor],
               List[torch.Tensor]]:
        """ Export interface for c++ call, give input chunk xs, and return
            output from time 0 to current chunk.

        Args:
            xs (torch.Tensor): chunk input
            subsampling_cache (Optional[torch.Tensor]): subsampling cache
            elayers_output_cache (Optional[List[torch.Tensor]]):
                transformer/conformer encoder layers output cache
            conformer_cnn_cache (Optional[List[torch.Tensor]]): conformer
                cnn cache

        Returns:
            torch.Tensor: output, it ranges from time 0 to current chunk.
            torch.Tensor: subsampling cache
            List[torch.Tensor]: attention cache
            List[torch.Tensor]: conformer cnn cache

        """
        return self.encoder.forward_chunk(xs, offset, required_cache_size,
                                          subsampling_cache,
                                          elayers_output_cache,
                                          conformer_cnn_cache)

    @torch.jit.export
    def ctc_activation(self, xs: torch.Tensor) -> torch.Tensor:
        """ Export interface for c++ call, apply linear transform and log
            softmax before ctc
        Args:
            xs (torch.Tensor): encoder output

        Returns:
            torch.Tensor: activation before ctc

        """
        return self.ctc.log_softmax(xs)

    @torch.jit.export
    def forward_attention_decoder(
        self,
        hyps: torch.Tensor,
        hyps_lens: torch.Tensor,
        encoder_out: torch.Tensor,
        r_hyps: Optional[torch.Tensor] = None,
        reverse_weight: float = 0,
    ) -> Tuple[torch.Tensor, torch.Tensor]:
        """ Export interface for c++ call, forward decoder with multiple
            hypothesis from ctc prefix beam search and one encoder output
        Args:
            hyps (torch.Tensor): hyps from ctc prefix beam search, already
                pad sos at the begining
            hyps_lens (torch.Tensor): length of each hyp in hyps
            encoder_out (torch.Tensor): corresponding encoder output
            r_hyps (torch.Tensor): hyps from ctc prefix beam search, already
                pad eos at the begining which is used fo right to left decoder
            reverse_weight: used for verfing whether used right to left decoder, > 0 will use.

        Returns:
            torch.Tensor: decoder output
            torch.Tensor: decoder output
        """
        assert encoder_out.size(0) == 1
        num_hyps = hyps.size(0)
        assert hyps_lens.size(0) == num_hyps
        encoder_out = encoder_out.repeat(num_hyps, 1, 1)
        encoder_mask = torch.ones(num_hyps,
                                  1,
                                  encoder_out.size(1),
                                  dtype=torch.bool,
                                  device=encoder_out.device)

        if hasattr(self.decoder, 'left_decoder') and hasattr(
                self.decoder, 'right_decoder'):
            decoder_out, _, _ = self.decoder.left_decoder(
                encoder_out, encoder_mask, hyps,
                hyps_lens)  # (num_hyps, max_hyps_len, vocab_size)
        else:
            decoder_out, _, _ = self.decoder(
                encoder_out, encoder_mask, hyps,
                hyps_lens)  # (num_hyps, max_hyps_len, vocab_sizu)
        decoder_out = torch.nn.functional.log_softmax(decoder_out, dim=-1)

        r_decoder_out = torch.tensor(0.0)
        # right to left decoder may be not used during decoding process, which depends on reverse_weight param.
        if reverse_weight > 0:
            assert r_hyps is not None and hasattr(self.decoder,
                                                  'right_decoder')
            r_decoder_out, _, _ = self.decoder.right_decoder(
                encoder_out, encoder_mask, r_hyps,
                hyps_lens)  # (num_hyps, max_hyps_len, vocab_size)
            r_decoder_out = torch.nn.functional.log_softmax(decoder_out,
                                                            dim=-1)

        return decoder_out, r_decoder_out


def init_asr_model(configs):
    if configs['cmvn_file'] is not None:
        mean, istd = load_cmvn(configs['cmvn_file'], configs['is_json_cmvn'])
        global_cmvn = GlobalCMVN(
            torch.from_numpy(mean).float(),
            torch.from_numpy(istd).float())
    else:
        global_cmvn = None

    input_dim = configs['input_dim']
    vocab_size = configs['output_dim']

    encoder_type = configs.get('encoder', 'conformer')
    decoder_type = configs.get('decoder', 'transformer')
    assert encoder_type in ["transformer", "conformer"]
    assert decoder_type in ["transformer", "bitransformer"]

    if encoder_type == 'conformer':
        encoder = ConformerEncoder(input_dim,
                                   global_cmvn=global_cmvn,
                                   **configs['encoder_conf'])
    else:
        encoder = TransformerEncoder(input_dim,
                                     global_cmvn=global_cmvn,
                                     **configs['encoder_conf'])
    if decoder_type == 'transformer':
        decoder = TransformerDecoder(vocab_size, encoder.output_size(),
                                     **configs['decoder_conf'])
    else:
        decoder = BiTransformerDecoder(vocab_size, encoder.output_size(),
                                       **configs['decoder_conf'])

    ctc = CTC(vocab_size, encoder.output_size())
    model = ASRModel(
        vocab_size=vocab_size,
        encoder=encoder,
        decoder=decoder,
        ctc=ctc,
        **configs['model_conf'],
    )
    return model<|MERGE_RESOLUTION|>--- conflicted
+++ resolved
@@ -128,8 +128,7 @@
         ys_in_lens = ys_pad_lens + 1
         r_ys_in_pad = torch.tensor(0.0)
         r_ys_out_pad = torch.tensor(0.0)
-        if self.reverse_weight > 0:
-            assert hasattr(self.decoder, 'right_decoder')
+        if self.reverse_weight > 0 and hasattr(self.decoder, 'right_decoder'):
             # used fo right to left decoder
             r_ys_in_pad, r_ys_out_pad = add_eos_sos(ys_pad, self.sos, self.eos,
                                                     self.ignore_id)
@@ -243,17 +242,11 @@
                 running_size, 1, 1).to(device)  # (B*N, i, i)
             # logp: (B*N, vocab)
             if hasattr(self.decoder, 'left_decoder'):
-<<<<<<< HEAD
                 # for bitransformer decoder
                 logp, cache = self.decoder.left_decoder.forward_one_step(
                     encoder_out, encoder_mask, hyps, hyps_mask, cache)
             else:
                 # for transformer decoder
-=======
-                logp, cache = self.decoder.left_decoder.forward_one_step(
-                    encoder_out, encoder_mask, hyps, hyps_mask, cache)
-            else:
->>>>>>> 3eb84053
                 logp, cache = self.decoder.forward_one_step(
                     encoder_out, encoder_mask, hyps, hyps_mask, cache)
             # 2.2 First beam prune: select topk best prob at current time
@@ -518,7 +511,6 @@
                                   encoder_out.size(1),
                                   dtype=torch.bool,
                                   device=device)
-<<<<<<< HEAD
         if hasattr(self.decoder, 'left_decoder'):
             decoder_out, _, _ = self.decoder.left_decoder(
                 encoder_out, encoder_mask, hyps_pad,
@@ -527,17 +519,12 @@
             decoder_out, _ = self.decoder(
                 encoder_out, encoder_mask, hyps_pad,
                 hyps_lens)  # (beam_size, max_hyps_len, vocab_size)
-=======
-        decoder_out, _, _ = self.decoder.left_decoder(
-            encoder_out, encoder_mask, hyps_pad,
-            hyps_lens)  # (beam_size, max_hyps_len, vocab_size)
->>>>>>> 3eb84053
         decoder_out = torch.nn.functional.log_softmax(decoder_out, dim=-1)
         decoder_out = decoder_out.cpu().numpy()
         if reverse_weight > 0:
             r_decoder_out, _, _ = self.decoder.right_decoder(
-                encoder_out, encoder_mask, hyps_pad, r_hyps_pad,
-                hyps_lens)  # (beam_size, max_hyps_len, vocab_size)
+                encoder_out, encoder_mask, hyps_pad, hyps_lens, True, r_hyps_pad,
+                )  # (beam_size, max_hyps_len, vocab_size)
             r_decoder_out = torch.nn.functional.log_softmax(r_decoder_out,
                                                             dim=-1)
             r_decoder_out = r_decoder_out.cpu().numpy()
@@ -549,10 +536,7 @@
             for j, w in enumerate(hyp[0]):
                 score += decoder_out[i][j][w]
             score += decoder_out[i][len(hyp[0])][self.eos]
-<<<<<<< HEAD
             # add right to left decoder score
-=======
->>>>>>> 3eb84053
             if reverse_weight > 0:
                 assert r_decoder_out is not None
                 r_score = 0.0
@@ -686,9 +670,7 @@
 
         r_decoder_out = torch.tensor(0.0)
         # right to left decoder may be not used during decoding process, which depends on reverse_weight param.
-        if reverse_weight > 0:
-            assert r_hyps is not None and hasattr(self.decoder,
-                                                  'right_decoder')
+        if reverse_weight > 0 and r_hyps is not None and hasattr(self.decoder, 'right_decoder'):
             r_decoder_out, _, _ = self.decoder.right_decoder(
                 encoder_out, encoder_mask, r_hyps,
                 hyps_lens)  # (num_hyps, max_hyps_len, vocab_size)
