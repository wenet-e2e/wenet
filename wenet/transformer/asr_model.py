--- conflicted
+++ resolved
@@ -393,13 +393,8 @@
             List[int]: CTC prefix beam search nbest results
         """
         hyps, _ = self._ctc_prefix_beam_search(speech, speech_lengths,
-<<<<<<< HEAD
-                                               beam_size,
-                                               decoding_chunk_size)
-=======
                                                beam_size, decoding_chunk_size,
                                                simulate_streaming)
->>>>>>> 107b478a
         return hyps[0][0]
 
     def attention_rescoring(
