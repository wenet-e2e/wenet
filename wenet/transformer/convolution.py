--- conflicted
+++ resolved
@@ -108,9 +108,5 @@
         x = x.transpose(1, 2)
         x = self.activation(self.norm(x))
         x = x.transpose(1, 2)
-<<<<<<< HEAD
-
-=======
->>>>>>> f316fcca
         x = self.pointwise_conv2(x)
         return x.transpose(1, 2), new_cache