--- conflicted
+++ resolved
@@ -59,10 +59,6 @@
             bias=bias,
         )
         self.norm = nn.BatchNorm1d(channels)
-<<<<<<< HEAD
-        # self.norm = nn.LayerNorm(channels)
-=======
->>>>>>> ee43964a
         self.pointwise_conv2 = nn.Conv1d(
             channels,
             channels,
@@ -109,12 +105,6 @@
 
         # 1D Depthwise Conv
         x = self.depthwise_conv(x)
-<<<<<<< HEAD
-        # x = x.transpose(1, 2)
         x = self.activation(self.norm(x))
-        # x = x.transpose(1, 2)
-=======
-        x = self.activation(self.norm(x))
->>>>>>> ee43964a
         x = self.pointwise_conv2(x)
         return x.transpose(1, 2), new_cache