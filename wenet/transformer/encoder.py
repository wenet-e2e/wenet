--- conflicted
+++ resolved
@@ -12,13 +12,9 @@
 from wenet.transformer.attention import MultiHeadedAttention
 from wenet.transformer.attention import RelPositionMultiHeadedAttention
 from wenet.transformer.convolution import ConvolutionModule
-<<<<<<< HEAD
-from wenet.transformer.embedding import PositionalEncoding, RelPositionalEncoding, NoPositionalEncoding
-=======
 from wenet.transformer.embedding import PositionalEncoding
 from wenet.transformer.embedding import RelPositionalEncoding
 from wenet.transformer.embedding import NoPositionalEncoding
->>>>>>> 624115b5
 from wenet.transformer.encoder_layer import TransformerEncoderLayer
 from wenet.transformer.encoder_layer import ConformerEncoderLayer
 from wenet.transformer.positionwise_feed_forward import PositionwiseFeedForward
@@ -91,11 +87,9 @@
             pos_enc_class = PositionalEncoding
         elif pos_enc_layer_type == "rel_pos":
             pos_enc_class = RelPositionalEncoding
-<<<<<<< HEAD
         elif pos_enc_layer_type == "conv_module_pos":
-=======
+            pos_enc_class = NoPositionalEncoding
         elif pos_enc_layer_type == "no_pos":
->>>>>>> 624115b5
             pos_enc_class = NoPositionalEncoding
         else:
             raise ValueError("unknown pos_enc_layer: " + pos_enc_layer_type)
