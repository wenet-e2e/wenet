--- conflicted
+++ resolved
@@ -1,6 +1,7 @@
 #!/bin/bash
 
 # Copyright 2017 Johns Hopkins University (Shinji Watanabe)
+#                Mobvoi Corporation (Author: Di Wu)
 #  Apache 2.0  (http://www.apache.org/licenses/LICENSE-2.0)
 
 echo "$0 $*" >&2 # Print the command line for logging
@@ -78,27 +79,10 @@
                 --verbose ${verbose} ${feat} ${tmpdir}/input_${i}/shape.scp
         elif [ ${feat_type} == "wav" ] || [ ${feat_type} == "flac" ] || [ ${feat_type} == "opus" ]; then
             if [ ! -f $dir/utt2dur ]; then
-<<<<<<< HEAD
-=======
-                echo "no utt2dur file, will generate it"
->>>>>>> a46f35e3
                 tools/wav_to_duration.sh --nj ${nj} \
                     ${feat} ${tmpdir}/input_${i}/shape.scp
             else
                 cp $dir/utt2dur ${tmpdir}/input_${i}/shape.scp
-<<<<<<< HEAD
-=======
-            fi
-            if ${segment}; then
-                if [ ! -f $dir/segments ]; then
-                    echo "$0: No such file segments" && exit 1;
-                else
-                    echo "generate segmentaed wav.scp"
-                    mv $dir/wav.scp $dir/wav_ori.scp
-                    tools/segment.py --segments $dir/segments --input $dir/wav_ori.scp \
-                        --output $dir/wav.scp
-                fi
->>>>>>> a46f35e3
             fi
         fi
     done
