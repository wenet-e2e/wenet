--- conflicted
+++ resolved
@@ -11,12 +11,8 @@
 import torchaudio
 import torchaudio.compliance.kaldi as kaldi
 from torch.utils.data import Dataset, DataLoader
-<<<<<<< HEAD
 
-torchaudio.set_audio_backend("sox")
-=======
 torchaudio.set_audio_backend("sox_io")
->>>>>>> eae3cf69
 
 
 class CollateFunc(object):
@@ -35,12 +31,8 @@
             value = item[1].strip().split(",")
             assert len(value) == 3 or len(value) == 1
             wav_path = value[0]
-<<<<<<< HEAD
-            sample_rate = torchaudio.backend.sox_backend.info(wav_path)[0].rate
+            sample_rate = torchaudio.backend.sox_io_backend.info(wav_path).sample_rate
             resample_rate = sample_rate
-=======
-            sample_rate = torchaudio.backend.sox_io_backend.info(wav_path).sample_rate
->>>>>>> eae3cf69
             # len(value) == 3 means segmented wav.scp,
             # len(value) == 1 means original wa.scp
             if len(value) == 3:
@@ -51,18 +43,14 @@
                     num_frames=end_frame - start_frame,
                     offset=start_frame)
             else:
-<<<<<<< HEAD
-                waveform, sample_rate = torchaudio.load_wav(item[1])
+                waveform, sample_rate = torchaudio.load(item[1])
+
+            waveform = waveform * (1 << 15)
             if self.resample_rate != 0 and self.resample_rate != sample_rate:
                 resample_rate = self.resample_rate
                 waveform = torchaudio.transforms.Resample(
                     orig_freq=sample_rate, new_freq=resample_rate)(waveform)
-=======
-                waveform, sample_rate = torchaudio.load(item[1])
 
-            waveform = waveform * (1 << 15)
-
->>>>>>> eae3cf69
             mat = kaldi.fbank(waveform,
                               num_mel_bins=self.feat_dim,
                               dither=0.0,
